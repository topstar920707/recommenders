--- conflicted
+++ resolved
@@ -27,11 +27,7 @@
     version += ".post" + str(int(time.time()))
 
 install_requires = [
-<<<<<<< HEAD
-    "numpy>=1.19",  # 1.19 required by tensorflow
-=======
     "numpy>=1.19",  # 1.19 required by tensorflow 2.6
->>>>>>> 40d70ace
     "pandas>1.0.3,<2",
     "scipy>=1.0.0,<2",
     "tqdm>=4.31.1,<5",
@@ -53,11 +49,6 @@
     "pyyaml>=5.4.1,<6",
     "requests>=2.0.0,<3",
     "cornac>=1.1.2,<2",
-<<<<<<< HEAD
-    # For Surprise, specify the tarball in order to avoid incompatibilities of compiled .pyx files with numpy versions < 1.20
-    "scikit-surprise@https://files.pythonhosted.org/packages/97/37/5d334adaf5ddd65da99fc65f6507e0e4599d092ba048f4302fe8775619e8/scikit-surprise-1.1.1.tar.gz",
-=======
->>>>>>> 40d70ace
     "retrying>=1.3.3",
     "pandera[strategies]>=0.6.5",  # For generating fake datasets
 ]
@@ -75,16 +66,11 @@
     ],
     "gpu": [
         "nvidia-ml-py3>=7.352.0",
-<<<<<<< HEAD
-        "tensorflow>=2.6",  # compiled with CUDA 11.2, cudnn 8.1
-        "torch==1.2.0",  # last os-common version with CUDA 10.0 support
-=======
         # TensorFlow compiled with CUDA 11.2, cudnn 8.1
         "tensorflow~=2.6.1;python_version=='3.6'",
         "tensorflow~=2.7.0;python_version>='3.7'",
         "tf-slim>=1.1.0",
         "torch>=1.8",  # for CUDA 11 support
->>>>>>> 40d70ace
         "fastai>=1.0.46,<2",
     ],
     "spark": [
@@ -99,16 +85,6 @@
         "pytest-mock>=3.6.1",  # for access to mock fixtures in pytest
         "pytest-rerunfailures>=10.2",  # to mark flaky tests
     ],
-<<<<<<< HEAD
-    "dev": [
-        "black>=18.6b4,<21",
-        "pandera[strategies]>=0.6.5",  # For generating fake datasets
-        "pytest>=3.6.4",
-        "pytest-cov>=2.12.1",
-        "pytest-mock>=3.6.1",  # for access to mock fixtures in pytest
-    ],
-=======
->>>>>>> 40d70ace
 }
 # for the brave of heart
 extras_require["all"] = list(set(sum([*extras_require.values()], [])))
@@ -161,15 +137,7 @@
     "machine learning python spark gpu",
     install_requires=install_requires,
     package_dir={"recommenders": "recommenders"},
-<<<<<<< HEAD
-    packages=find_packages(
-        where=".",
-        exclude=["contrib", "docs", "examples", "scenarios", "tests", "tools"],
-    ),
-    python_requires=">=3.6, <3.8",
-=======
     python_requires=">=3.6, <3.9",     # latest Databricks versions come with Python 3.8 installed
     packages=find_packages(where=".", exclude=["contrib", "docs", "examples", "scenarios", "tests", "tools"]),
     setup_requires=["numpy>=1.15"]
->>>>>>> 40d70ace
 )