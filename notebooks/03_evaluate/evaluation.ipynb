{
 "cells": [
  {
   "cell_type": "markdown",
   "metadata": {},
   "source": [
    "<i>Copyright (c) Microsoft Corporation. All rights reserved.</i>\n",
    "\n",
    "<i>Licensed under the MIT License.</i>"
   ]
  },
  {
   "cell_type": "markdown",
   "metadata": {},
   "source": [
    "# Evaluation"
   ]
  },
  {
   "cell_type": "markdown",
   "metadata": {},
   "source": [
    "Evaluation with offline metrics is pivotal to assess the quality of a recommender before it goes into production. Usually, evaluation metrics are carefully chosen based on the actual application scenario of a recommendation system. It is hence important to data scientists and AI developers that build recommendation systems to understand how each evaluation metric is calculated and what it is for.\n",
    "\n",
    "This notebook deep dives into several commonly used evaluation metrics, and illustrates how these metrics are used in practice. The metrics covered in this notebook are merely for off-line evaluations."
   ]
  },
  {
   "cell_type": "markdown",
   "metadata": {},
   "source": [
    "## 0 Global settings"
   ]
  },
  {
   "cell_type": "markdown",
   "metadata": {},
   "source": [
    "Most of the functions used in the notebook can be found in the `reco_utils` directory."
   ]
  },
  {
   "cell_type": "code",
   "execution_count": 1,
   "metadata": {},
   "outputs": [
    {
     "name": "stdout",
     "output_type": "stream",
     "text": [
      "System version: 3.6.0 | packaged by conda-forge | (default, Feb  9 2017, 14:36:55) \n",
      "[GCC 4.8.2 20140120 (Red Hat 4.8.2-15)]\n",
      "Pandas version: 0.23.4\n",
      "PySpark version: 2.3.1\n"
     ]
    }
   ],
   "source": [
    "# set the environment path to find Recommenders\n",
    "import sys\n",
    "sys.path.append(\"../../\")\n",
    "import pandas as pd\n",
    "import pyspark\n",
    "from sklearn.preprocessing import minmax_scale\n",
    "\n",
    "from reco_utils.common.spark_utils import start_or_get_spark\n",
    "from reco_utils.evaluation.spark_evaluation import SparkRankingEvaluation, SparkRatingEvaluation\n",
    "from reco_utils.evaluation.python_evaluation import auc, logloss\n",
<<<<<<< HEAD
    "from reco_utils.recommender.sar.sar_singlenode import SARSingleNode\n",
    "from reco_utils.dataset.download_utils import maybe_download\n",
    "from reco_utils.dataset.python_splitters import python_random_split\n",
=======
>>>>>>> b4327181
    "\n",
    "print(\"System version: {}\".format(sys.version))\n",
    "print(\"Pandas version: {}\".format(pd.__version__))\n",
    "print(\"PySpark version: {}\".format(pyspark.__version__))"
   ]
  },
  {
   "cell_type": "markdown",
   "metadata": {},
   "source": [
    "Note to successfully run Spark codes with the Jupyter kernel, one needs to correctly set the environment variables of `PYSPARK_PYTHON` and `PYSPARK_DRIVER_PYTHON` that point to Python executables with the desired version. Detailed information can be found in the setup instruction document [SETUP.md](../../SETUP.md)."
   ]
  },
  {
   "cell_type": "code",
   "execution_count": 3,
   "metadata": {},
   "outputs": [],
   "source": [
    "COL_USER = \"UserId\"\n",
    "COL_ITEM = \"MovieId\"\n",
    "COL_RATING = \"Rating\"\n",
    "COL_PREDICTION = \"Rating\"\n",
    "\n",
    "HEADER = {\n",
    "    \"col_user\": COL_USER,\n",
    "    \"col_item\": COL_ITEM,\n",
    "    \"col_rating\": COL_RATING,\n",
    "    \"col_prediction\": COL_PREDICTION,\n",
    "}"
   ]
  },
  {
   "cell_type": "markdown",
   "metadata": {},
   "source": [
    "## 1 Prepare data"
   ]
  },
  {
   "cell_type": "markdown",
   "metadata": {},
   "source": [
    "### 1.1 Prepare dummy data"
   ]
  },
  {
   "cell_type": "markdown",
   "metadata": {},
   "source": [
    "For illustration purpose, a dummy data set is created for demonstrating how different evaluation metrics work. \n",
    "\n",
    "The data has the schema that can be frequently found in a recommendation problem, that is, each row in the dataset is a (user, item, rating) tuple, where \"rating\" can be an ordinal rating score (e.g., discrete integers of 1, 2, 3, etc.) or an numerical float number that quantitatively indicates the preference of the user towards that item. \n",
    "\n",
    "For simplicity reason, the column of rating in the dummy dataset we use in the example represent some ordinal ratings."
   ]
  },
  {
   "cell_type": "code",
   "execution_count": 4,
   "metadata": {},
   "outputs": [],
   "source": [
    "df_true = pd.DataFrame(\n",
    "        {\n",
    "            COL_USER: [1, 1, 1, 2, 2, 2, 2, 2, 3, 3, 3, 3, 3, 3, 3, 3, 3, 3],\n",
    "            COL_ITEM: [1, 2, 3, 1, 4, 5, 6, 7, 2, 5, 6, 8, 9, 10, 11, 12, 13, 14],\n",
    "            COL_RATING: [5, 4, 3, 5, 5, 3, 3, 1, 5, 5, 5, 4, 4, 3, 3, 3, 2, 1],\n",
    "        }\n",
    "    )\n",
    "df_pred = pd.DataFrame(\n",
    "    {\n",
    "        COL_USER: [1, 1, 1, 2, 2, 2, 2, 2, 3, 3, 3, 3, 3, 3, 3, 3, 3, 3],\n",
    "        COL_ITEM: [3, 10, 12, 10, 3, 5, 11, 13, 4, 10, 7, 13, 1, 3, 5, 2, 11, 14],\n",
    "        COL_PREDICTION: [14, 13, 12, 14, 13, 12, 11, 10, 14, 13, 12, 11, 10, 9, 8, 7, 6, 5]\n",
    "    }\n",
    ")"
   ]
  },
  {
   "cell_type": "markdown",
   "metadata": {},
   "source": [
    "Take a look at ratings of the user with ID \"1\" in the dummy dataset."
   ]
  },
  {
   "cell_type": "code",
   "execution_count": 5,
   "metadata": {},
   "outputs": [
    {
     "data": {
      "text/html": [
       "<div>\n",
       "<style scoped>\n",
       "    .dataframe tbody tr th:only-of-type {\n",
       "        vertical-align: middle;\n",
       "    }\n",
       "\n",
       "    .dataframe tbody tr th {\n",
       "        vertical-align: top;\n",
       "    }\n",
       "\n",
       "    .dataframe thead th {\n",
       "        text-align: right;\n",
       "    }\n",
       "</style>\n",
       "<table border=\"1\" class=\"dataframe\">\n",
       "  <thead>\n",
       "    <tr style=\"text-align: right;\">\n",
       "      <th></th>\n",
       "      <th>UserId</th>\n",
       "      <th>MovieId</th>\n",
       "      <th>Rating</th>\n",
       "    </tr>\n",
       "  </thead>\n",
       "  <tbody>\n",
       "    <tr>\n",
       "      <th>0</th>\n",
       "      <td>1</td>\n",
       "      <td>1</td>\n",
       "      <td>5</td>\n",
       "    </tr>\n",
       "    <tr>\n",
       "      <th>1</th>\n",
       "      <td>1</td>\n",
       "      <td>2</td>\n",
       "      <td>4</td>\n",
       "    </tr>\n",
       "    <tr>\n",
       "      <th>2</th>\n",
       "      <td>1</td>\n",
       "      <td>3</td>\n",
       "      <td>3</td>\n",
       "    </tr>\n",
       "  </tbody>\n",
       "</table>\n",
       "</div>"
      ],
      "text/plain": [
       "   UserId  MovieId  Rating\n",
       "0       1        1       5\n",
       "1       1        2       4\n",
       "2       1        3       3"
      ]
     },
     "execution_count": 5,
     "metadata": {},
     "output_type": "execute_result"
    }
   ],
   "source": [
    "df_true[df_true[COL_USER] == 1]"
   ]
  },
  {
   "cell_type": "code",
   "execution_count": 6,
   "metadata": {},
   "outputs": [
    {
     "data": {
      "text/html": [
       "<div>\n",
       "<style scoped>\n",
       "    .dataframe tbody tr th:only-of-type {\n",
       "        vertical-align: middle;\n",
       "    }\n",
       "\n",
       "    .dataframe tbody tr th {\n",
       "        vertical-align: top;\n",
       "    }\n",
       "\n",
       "    .dataframe thead th {\n",
       "        text-align: right;\n",
       "    }\n",
       "</style>\n",
       "<table border=\"1\" class=\"dataframe\">\n",
       "  <thead>\n",
       "    <tr style=\"text-align: right;\">\n",
       "      <th></th>\n",
       "      <th>UserId</th>\n",
       "      <th>MovieId</th>\n",
       "      <th>Rating</th>\n",
       "    </tr>\n",
       "  </thead>\n",
       "  <tbody>\n",
       "    <tr>\n",
       "      <th>0</th>\n",
       "      <td>1</td>\n",
       "      <td>3</td>\n",
       "      <td>14</td>\n",
       "    </tr>\n",
       "    <tr>\n",
       "      <th>1</th>\n",
       "      <td>1</td>\n",
       "      <td>10</td>\n",
       "      <td>13</td>\n",
       "    </tr>\n",
       "    <tr>\n",
       "      <th>2</th>\n",
       "      <td>1</td>\n",
       "      <td>12</td>\n",
       "      <td>12</td>\n",
       "    </tr>\n",
       "  </tbody>\n",
       "</table>\n",
       "</div>"
      ],
      "text/plain": [
       "   UserId  MovieId  Rating\n",
       "0       1        3      14\n",
       "1       1       10      13\n",
       "2       1       12      12"
      ]
     },
     "execution_count": 6,
     "metadata": {},
     "output_type": "execute_result"
    }
   ],
   "source": [
    "df_pred[df_pred[COL_USER] == 1]"
   ]
  },
  {
   "cell_type": "markdown",
   "metadata": {},
   "source": [
    "### 1.2 Prepare Spark data"
   ]
  },
  {
   "cell_type": "markdown",
   "metadata": {},
   "source": [
    "Spark framework is sometimes used to evaluate metrics given datasets that are hard to fit into memory. In our example, Spark DataFrames can be created from the Python dummy dataset."
   ]
  },
  {
   "cell_type": "code",
   "execution_count": 7,
   "metadata": {},
   "outputs": [],
   "source": [
    "spark = start_or_get_spark(\"EvaluationTesting\", \"local\")\n",
    "\n",
    "dfs_true = spark.createDataFrame(df_true)\n",
    "dfs_pred = spark.createDataFrame(df_pred)"
   ]
  },
  {
   "cell_type": "code",
   "execution_count": 8,
   "metadata": {},
   "outputs": [
    {
     "name": "stdout",
     "output_type": "stream",
     "text": [
      "+------+-------+------+\n",
      "|UserId|MovieId|Rating|\n",
      "+------+-------+------+\n",
      "|     1|      1|     5|\n",
      "|     1|      2|     4|\n",
      "|     1|      3|     3|\n",
      "+------+-------+------+\n",
      "\n"
     ]
    }
   ],
   "source": [
    "dfs_true.filter(dfs_true[COL_USER] == 1).show()"
   ]
  },
  {
   "cell_type": "code",
   "execution_count": 9,
   "metadata": {},
   "outputs": [
    {
     "name": "stdout",
     "output_type": "stream",
     "text": [
      "+------+-------+------+\n",
      "|UserId|MovieId|Rating|\n",
      "+------+-------+------+\n",
      "|     1|      3|    14|\n",
      "|     1|     10|    13|\n",
      "|     1|     12|    12|\n",
      "+------+-------+------+\n",
      "\n"
     ]
    }
   ],
   "source": [
    "dfs_pred.filter(dfs_pred[COL_USER] == 1).show()"
   ]
  },
  {
   "cell_type": "markdown",
   "metadata": {},
   "source": [
    "## 2 Evaluation metrics"
   ]
  },
  {
   "cell_type": "markdown",
   "metadata": {},
   "source": [
    "### 2.1 Rating metrics\n",
    "\n",
    "Rating metrics are similar to regression metrics used for evaluating a regression model that predicts numerical values given input observations. In the context of recommendation system, rating metrics are to evaluate how accurate a recommender is to predict ratings that users may give to items. Therefore, the metrics are **calculated exactly on the same group of (user, item) pairs that exist in both ground-truth dataset and prediction dataset** and **averaged by the total number of users**.\n",
    "\n",
    "#### 2.1.1 Use cases\n",
    "\n",
    "Rating metrics are effective in measuring the model accuracy. However, in some cases, the rating metrics are limited if\n",
    "* **the recommender is to predict ranking instead of explicit rating**. For example, if the consumer of the recommender cares about the ranked recommended items, rating metrics do not apply directly. Usually a relevancy function such as top-k will be applied to generate the ranked list from predicted ratings in order to evaluate the recommender with other metrics. \n",
    "* **the recommender is to generate recommendation scores that have different scales with the original ratings (e.g., the SAR algorithm)**. In this case, the difference between the generated scores and the original scores (or, ratings) is not valid for measuring accuracy of the model.\n",
    "\n",
    "#### 2.1.2 How-to with the evaluation utilities\n",
    "\n",
    "A few notes about the interface of the Rating evaluator class:\n",
    "1. The columns of user, item, and rating (prediction) should be present in the ground-truth DataFrame (prediction DataFrame).\n",
    "2. There should be no duplicates of (user, item) pairs in the ground-truth and the prediction DataFrames, othewise there may be unexpected behavior in calculating certain metrics.\n",
    "3. Default column names for user, item, rating, and prediction are \"UserId\", \"ItemId\", \"Rating\", and \"Prediciton\", respectively.\n",
    "\n",
    "In our examples below, to calculate rating metrics for input data frames in Spark, a Spark object, `SparkRatingEvaluation` is initialized. The input data schemas for the ground-truth dataset and the prediction dataset are\n",
    "\n",
    "* Ground-truth dataset.\n",
    "\n",
    "|Column|Data type|Description|\n",
    "|-------------|------------|-------------|\n",
    "|`COL_USER`|<int\\>|User ID|\n",
    "|`COL_ITEM`|<int\\>|Item ID|\n",
    "|`COL_RATING`|<float\\>|Rating or numerical value of user preference.|\n",
    "\n",
    "* Prediction dataset.\n",
    "\n",
    "|Column|Data type|Description|\n",
    "|-------------|------------|-------------|\n",
    "|`COL_USER`|<int\\>|User ID|\n",
    "|`COL_ITEM`|<int\\>|Item ID|\n",
    "|`COL_RATING`|<float\\>|Predicted rating or numerical value of user preference.|"
   ]
  },
  {
   "cell_type": "code",
   "execution_count": 10,
   "metadata": {},
   "outputs": [],
   "source": [
    "spark_rate_eval = SparkRatingEvaluation(dfs_true, dfs_pred, **HEADER)"
   ]
  },
  {
   "cell_type": "markdown",
   "metadata": {},
   "source": [
    "#### 2.1.3 Root Mean Square Error (RMSE)\n",
    "\n",
    "RMSE is for evaluating the accuracy of prediction on ratings. RMSE is the most widely used metric to evaluate a recommendation algorithm that predicts missing ratings. The benefit is that RMSE is easy to explain and calculate."
   ]
  },
  {
   "cell_type": "code",
   "execution_count": 11,
   "metadata": {},
   "outputs": [
    {
     "name": "stdout",
     "output_type": "stream",
     "text": [
      "The RMSE is 7.254309064273455\n"
     ]
    }
   ],
   "source": [
    "print(\"The RMSE is {}\".format(spark_rate_eval.rmse()))"
   ]
  },
  {
   "cell_type": "markdown",
   "metadata": {},
   "source": [
    "#### 2.1.4 R Squared (R2)\n",
    "\n",
    "R2 is also called \"coefficient of determination\" in some context. It is a metric that evaluates how well a regression model performs, based on the proportion of total variations of the observed results. "
   ]
  },
  {
   "cell_type": "code",
   "execution_count": 12,
   "metadata": {},
   "outputs": [
    {
     "name": "stdout",
     "output_type": "stream",
     "text": [
      "The R2 is -31.699029126213595\n"
     ]
    }
   ],
   "source": [
    "print(\"The R2 is {}\".format(spark_rate_eval.rsquared()))"
   ]
  },
  {
   "cell_type": "markdown",
   "metadata": {},
   "source": [
    "#### 2.1.5 Mean Absolute Error (MAE)\n",
    "\n",
    "MAE evaluates accuracy of prediction. It computes the metric value from ground truths and prediction in the same scale. Compared to RMSE, MAE is more explainable. "
   ]
  },
  {
   "cell_type": "code",
   "execution_count": 13,
   "metadata": {},
   "outputs": [
    {
     "name": "stdout",
     "output_type": "stream",
     "text": [
      "The MAE is 6.375\n"
     ]
    }
   ],
   "source": [
    "print(\"The MAE is {}\".format(spark_rate_eval.mae()))"
   ]
  },
  {
   "cell_type": "markdown",
   "metadata": {},
   "source": [
    "#### 2.1.6 Explained Variance \n",
    "\n",
    "Explained variance is usually used to measure how well a model performs with regard to the impact from the variation of the dataset. "
   ]
  },
  {
   "cell_type": "code",
   "execution_count": 14,
   "metadata": {},
   "outputs": [
    {
     "name": "stdout",
     "output_type": "stream",
     "text": [
      "The explained variance is -6.446601941747574\n"
     ]
    }
   ],
   "source": [
    "print(\"The explained variance is {}\".format(spark_rate_eval.exp_var()))"
   ]
  },
  {
   "cell_type": "markdown",
   "metadata": {},
   "source": [
    "#### 2.1.7 Summary"
   ]
  },
  {
   "cell_type": "markdown",
   "metadata": {},
   "source": [
    "|Metric|Range|Selection criteria|Limitation|Reference|\n",
    "|------|-------------------------------|---------|----------|---------|\n",
    "|RMSE|$> 0$|The smaller the better.|May be biased, and less explainable than MSE|[link](https://en.wikipedia.org/wiki/Root-mean-square_deviation)|\n",
    "|R2|$\\leq 1$|The closer to $1$ the better.|Depend on variable distributions.|[link](https://en.wikipedia.org/wiki/Coefficient_of_determination)|\n",
    "|MSE|$\\geq 0$|The smaller the better.|Dependent on variable scale.|[link](https://en.wikipedia.org/wiki/Mean_absolute_error)|\n",
    "|Explained variance|$\\leq 1$|The closer to $1$ the better.|Depend on variable distributions.|[link](https://en.wikipedia.org/wiki/Explained_variation)|"
   ]
  },
  {
   "cell_type": "markdown",
   "metadata": {},
   "source": [
    "### 2.2 Ranking metrics"
   ]
  },
  {
   "cell_type": "markdown",
   "metadata": {},
   "source": [
    "\"Beyond-accuray evaluation\" was proposed to evaluate how relevant recommendations are for users. In this case, a recommendation system is a treated as a ranking system. Given a relency definition, recommendation system outputs a list of recommended items to each user, which is ordered by relevance. The evaluation part takes ground-truth data, the actual items that users interact with (e.g., liked, purchased, etc.), and the recommendation data, as inputs, to calculate ranking evaluation metrics. \n",
    "\n",
    "#### 2.2.1 Use cases\n",
    "\n",
    "Ranking metrics are often used when hit and/or ranking of the items are considered:\n",
    "* **Hit** - defined by relevancy, a hit usually means whether the recommended \"k\" items hit the \"relevant\" items by the user. For example, a user may have clicked, viewed, or purchased an item for many times, and a hit in the recommended items indicate that the recommender performs well. Metrics like \"precision\", \"recall\", etc. measure the performance of such hitting accuracy.\n",
    "* **Ranking** - ranking metrics give more explanations about, for the hitted items, whether they are ranked in a way that is preferred by the users whom the items will be recommended to. Metrics like \"mean average precision\", \"ndcg\", etc., evaluate whether the relevant items are ranked higher than the less-relevant or irrelevant items. \n",
    "\n",
    "#### 2.2.2 How-to with evaluation utilities\n",
    "\n",
    "A few notes about the interface of the Rating evaluator class:\n",
    "1. The columns of user, item, and rating (prediction) should be present in the ground-truth DataFrame (prediction DataFrame). The column of timestamp is optional, but it is required if certain relevanc function is used. For example, timestamps will be used if the most recent items are defined as the relevant one.\n",
    "2. There should be no duplicates of (user, item) pairs in the ground-truth and the prediction DataFrames, othewise there may be unexpected behavior in calculating certain metrics.\n",
    "3. Default column names for user, item, rating, and prediction are \"UserId\", \"ItemId\", \"Rating\", and \"Prediciton\", respectively."
   ]
  },
  {
   "cell_type": "markdown",
   "metadata": {},
   "source": [
    "#### 2.2.1 Relevancy of recommendation\n",
    "\n",
    "Relevancy of recommendation can be measured in different ways:\n",
    "\n",
    "* **By ranking** - In this case, relevant items in the recommendations are defined as the top ranked items, i.e., top k items, which are taken from the list of the recommended items that is ordered by the predicted ratings (or other numerical scores that indicate preference of a user to an item). \n",
    "\n",
    "* **By timestamp** - Relevant items are defined as the most recently viewed k items, which are obtained from the recommended items ranked by timestamps.\n",
    "\n",
    "* **By rating** - Relevant items are defined as items with ratings (or other numerical scores that indicate preference of a user to an item) that are above a given threshold. \n",
    "\n",
    "Similarly, a ranking metric object can be initialized as below. The input data schema is\n",
    "\n",
    "* Ground-truth dataset.\n",
    "\n",
    "|Column|Data type|Description|\n",
    "|-------------|------------|-------------|\n",
    "|`COL_USER`|<int\\>|User ID|\n",
    "|`COL_ITEM`|<int\\>|Item ID|\n",
    "|`COL_RATING`|<float\\>|Rating or numerical value of user preference.|\n",
    "|`COL_TIMESTAMP`|<string\\>|Timestamps.|\n",
    "\n",
    "* Prediction dataset.\n",
    "\n",
    "|Column|Data type|Description|\n",
    "|-------------|------------|-------------|\n",
    "|`COL_USER`|<int\\>|User ID|\n",
    "|`COL_ITEM`|<int\\>|Item ID|\n",
    "|`COL_RATING`|<float\\>|Predicted rating or numerical value of user preference.|\n",
    "|`COL_TIMESTAM`|<string\\>|Timestamps.|\n",
    "\n",
    "In this case, in addition to the input datasets, there are also other arguments used for calculating the ranking metrics:\n",
    "\n",
    "|Argument|Data type|Description|\n",
    "|------------|------------|--------------|\n",
    "|`k`|<int\\>|Number of items recommended to user.|\n",
    "|`revelancy_method`|<string\\>|Methonds that extract relevant items from the recommendation list|"
   ]
  },
  {
   "cell_type": "markdown",
   "metadata": {},
   "source": [
    "For example, the following code initializes a ranking metric object that calculates the metrics."
   ]
  },
  {
   "cell_type": "code",
   "execution_count": 15,
   "metadata": {},
   "outputs": [],
   "source": [
    "spark_rank_eval = SparkRankingEvaluation(dfs_true, dfs_pred, k=3, relevancy_method=\"top_k\", **HEADER)"
   ]
  },
  {
   "cell_type": "markdown",
   "metadata": {},
   "source": [
    "A few ranking metrics can then be calculated."
   ]
  },
  {
   "cell_type": "markdown",
   "metadata": {},
   "source": [
    "#### 2.2.1 Precision\n",
    "\n",
    "Precision@k is a metric that evaluates how many items in the recommendation list are relevant (hit) in the ground-truth data. For each user the precision score is normalized by `k` and then the overall precision scores are averaged by the total number of users. \n",
    "\n",
    "Note it is apparent that the precision@k metric grows with the number of `k`."
   ]
  },
  {
   "cell_type": "code",
   "execution_count": 16,
   "metadata": {},
   "outputs": [
    {
     "name": "stdout",
     "output_type": "stream",
     "text": [
      "The precision at k is 0.3333333333333333\n"
     ]
    }
   ],
   "source": [
    "print(\"The precision at k is {}\".format(spark_rank_eval.precision_at_k()))"
   ]
  },
  {
   "cell_type": "markdown",
   "metadata": {},
   "source": [
    "#### 2.2.2 Recall\n",
    "\n",
    "Recall@k is a metric that evaluates how many relevant items in the ground-truth data are in the recommendation list. For each user the recall score is normalized by the total number of ground-truth items and then the overall recall scores are averaged by the total number of users. "
   ]
  },
  {
   "cell_type": "code",
   "execution_count": 17,
   "metadata": {},
   "outputs": [
    {
     "name": "stdout",
     "output_type": "stream",
     "text": [
      "The recall at k is 0.2111111111111111\n"
     ]
    }
   ],
   "source": [
    "print(\"The recall at k is {}\".format(spark_rank_eval.recall_at_k()))"
   ]
  },
  {
   "cell_type": "markdown",
   "metadata": {},
   "source": [
    "#### 2.2.3 Normalized Discounted Cumulative Gain (NDCG)\n",
    "\n",
    "NDCG is a metric that evaluates how well the recommender performs in recommending ranked items to users. Therefore both hit of relevant items and correctness in ranking of these items matter to the NDCG evaluation. The total NDCG score is normalized by the total number of users."
   ]
  },
  {
   "cell_type": "code",
   "execution_count": 18,
   "metadata": {},
   "outputs": [
    {
     "name": "stdout",
     "output_type": "stream",
     "text": [
      "The ndcg at k is 0.3333333333333333\n"
     ]
    }
   ],
   "source": [
    "print(\"The ndcg at k is {}\".format(spark_rank_eval.ndcg_at_k()))"
   ]
  },
  {
   "cell_type": "markdown",
   "metadata": {},
   "source": [
    "#### 2.2.4 Mean Average Precision (MAP)\n",
    "\n",
    "MAP is a metric that evaluates the average precision for each user in the datasets. It also penalizes ranking correctness of the recommended items. The overall MAP score is normalized by the total number of users."
   ]
  },
  {
   "cell_type": "code",
   "execution_count": 19,
   "metadata": {},
   "outputs": [
    {
     "name": "stdout",
     "output_type": "stream",
     "text": [
      "The map at k is 0.15\n"
     ]
    }
   ],
   "source": [
    "print(\"The map at k is {}\".format(spark_rank_eval.map_at_k()))"
   ]
  },
  {
   "cell_type": "markdown",
   "metadata": {},
   "source": [
    "#### 2.2.5 ROC and AUC\n",
    "\n",
    "ROC, as well as AUC, is a well known metric that is used for evaluating binary classification problem. It is similar in the case of binary rating typed recommendation algorithm where the \"hit\" accuracy on the relevant items is used for measuring the recommender's performance. \n",
    "\n",
    "To demonstrate the evaluation method, the original data for testing is manipuldated in a way that the ratings in the testing data are arranged as binary scores, whilst the ones in the prediction are scaled in 0 to 1. "
   ]
  },
  {
   "cell_type": "code",
   "execution_count": 20,
   "metadata": {},
   "outputs": [
    {
     "data": {
      "text/html": [
       "<div>\n",
       "<style scoped>\n",
       "    .dataframe tbody tr th:only-of-type {\n",
       "        vertical-align: middle;\n",
       "    }\n",
       "\n",
       "    .dataframe tbody tr th {\n",
       "        vertical-align: top;\n",
       "    }\n",
       "\n",
       "    .dataframe thead th {\n",
       "        text-align: right;\n",
       "    }\n",
       "</style>\n",
       "<table border=\"1\" class=\"dataframe\">\n",
       "  <thead>\n",
       "    <tr style=\"text-align: right;\">\n",
       "      <th></th>\n",
       "      <th>UserId</th>\n",
       "      <th>MovieId</th>\n",
       "      <th>Rating</th>\n",
       "    </tr>\n",
       "  </thead>\n",
       "  <tbody>\n",
       "    <tr>\n",
       "      <th>0</th>\n",
       "      <td>1</td>\n",
       "      <td>1</td>\n",
       "      <td>1</td>\n",
       "    </tr>\n",
       "    <tr>\n",
       "      <th>1</th>\n",
       "      <td>1</td>\n",
       "      <td>2</td>\n",
       "      <td>1</td>\n",
       "    </tr>\n",
       "    <tr>\n",
       "      <th>2</th>\n",
       "      <td>1</td>\n",
       "      <td>3</td>\n",
       "      <td>0</td>\n",
       "    </tr>\n",
       "    <tr>\n",
       "      <th>3</th>\n",
       "      <td>2</td>\n",
       "      <td>1</td>\n",
       "      <td>1</td>\n",
       "    </tr>\n",
       "    <tr>\n",
       "      <th>4</th>\n",
       "      <td>2</td>\n",
       "      <td>4</td>\n",
       "      <td>1</td>\n",
       "    </tr>\n",
       "    <tr>\n",
       "      <th>5</th>\n",
       "      <td>2</td>\n",
       "      <td>5</td>\n",
       "      <td>0</td>\n",
       "    </tr>\n",
       "    <tr>\n",
       "      <th>6</th>\n",
       "      <td>2</td>\n",
       "      <td>6</td>\n",
       "      <td>0</td>\n",
       "    </tr>\n",
       "    <tr>\n",
       "      <th>7</th>\n",
       "      <td>2</td>\n",
       "      <td>7</td>\n",
       "      <td>0</td>\n",
       "    </tr>\n",
       "    <tr>\n",
       "      <th>8</th>\n",
       "      <td>3</td>\n",
       "      <td>2</td>\n",
       "      <td>1</td>\n",
       "    </tr>\n",
       "    <tr>\n",
       "      <th>9</th>\n",
       "      <td>3</td>\n",
       "      <td>5</td>\n",
       "      <td>1</td>\n",
       "    </tr>\n",
       "    <tr>\n",
       "      <th>10</th>\n",
       "      <td>3</td>\n",
       "      <td>6</td>\n",
       "      <td>1</td>\n",
       "    </tr>\n",
       "    <tr>\n",
       "      <th>11</th>\n",
       "      <td>3</td>\n",
       "      <td>8</td>\n",
       "      <td>1</td>\n",
       "    </tr>\n",
       "    <tr>\n",
       "      <th>12</th>\n",
       "      <td>3</td>\n",
       "      <td>9</td>\n",
       "      <td>1</td>\n",
       "    </tr>\n",
       "    <tr>\n",
       "      <th>13</th>\n",
       "      <td>3</td>\n",
       "      <td>10</td>\n",
       "      <td>0</td>\n",
       "    </tr>\n",
       "    <tr>\n",
       "      <th>14</th>\n",
       "      <td>3</td>\n",
       "      <td>11</td>\n",
       "      <td>0</td>\n",
       "    </tr>\n",
       "    <tr>\n",
       "      <th>15</th>\n",
       "      <td>3</td>\n",
       "      <td>12</td>\n",
       "      <td>0</td>\n",
       "    </tr>\n",
       "    <tr>\n",
       "      <th>16</th>\n",
       "      <td>3</td>\n",
       "      <td>13</td>\n",
       "      <td>0</td>\n",
       "    </tr>\n",
       "    <tr>\n",
       "      <th>17</th>\n",
       "      <td>3</td>\n",
       "      <td>14</td>\n",
       "      <td>0</td>\n",
       "    </tr>\n",
       "  </tbody>\n",
       "</table>\n",
       "</div>"
      ],
      "text/plain": [
       "    UserId  MovieId  Rating\n",
       "0        1        1       1\n",
       "1        1        2       1\n",
       "2        1        3       0\n",
       "3        2        1       1\n",
       "4        2        4       1\n",
       "5        2        5       0\n",
       "6        2        6       0\n",
       "7        2        7       0\n",
       "8        3        2       1\n",
       "9        3        5       1\n",
       "10       3        6       1\n",
       "11       3        8       1\n",
       "12       3        9       1\n",
       "13       3       10       0\n",
       "14       3       11       0\n",
       "15       3       12       0\n",
       "16       3       13       0\n",
       "17       3       14       0"
      ]
     },
     "execution_count": 20,
     "metadata": {},
     "output_type": "execute_result"
    }
   ],
   "source": [
    "# Convert the original rating to 0 and 1.\n",
    "df_true_bin = df_true.copy()\n",
    "df_true_bin[COL_RATING] = df_true_bin[COL_RATING].apply(lambda x: 1 if x > 3 else 0)\n",
    "\n",
    "df_true_bin"
   ]
  },
  {
   "cell_type": "code",
   "execution_count": 21,
   "metadata": {},
   "outputs": [
    {
     "data": {
      "text/html": [
       "<div>\n",
       "<style scoped>\n",
       "    .dataframe tbody tr th:only-of-type {\n",
       "        vertical-align: middle;\n",
       "    }\n",
       "\n",
       "    .dataframe tbody tr th {\n",
       "        vertical-align: top;\n",
       "    }\n",
       "\n",
       "    .dataframe thead th {\n",
       "        text-align: right;\n",
       "    }\n",
       "</style>\n",
       "<table border=\"1\" class=\"dataframe\">\n",
       "  <thead>\n",
       "    <tr style=\"text-align: right;\">\n",
       "      <th></th>\n",
       "      <th>UserId</th>\n",
       "      <th>MovieId</th>\n",
       "      <th>Rating</th>\n",
       "    </tr>\n",
       "  </thead>\n",
       "  <tbody>\n",
       "    <tr>\n",
       "      <th>0</th>\n",
       "      <td>1</td>\n",
       "      <td>3</td>\n",
       "      <td>1.000000</td>\n",
       "    </tr>\n",
       "    <tr>\n",
       "      <th>1</th>\n",
       "      <td>1</td>\n",
       "      <td>10</td>\n",
       "      <td>0.888889</td>\n",
       "    </tr>\n",
       "    <tr>\n",
       "      <th>2</th>\n",
       "      <td>1</td>\n",
       "      <td>12</td>\n",
       "      <td>0.777778</td>\n",
       "    </tr>\n",
       "    <tr>\n",
       "      <th>3</th>\n",
       "      <td>2</td>\n",
       "      <td>10</td>\n",
       "      <td>1.000000</td>\n",
       "    </tr>\n",
       "    <tr>\n",
       "      <th>4</th>\n",
       "      <td>2</td>\n",
       "      <td>3</td>\n",
       "      <td>0.888889</td>\n",
       "    </tr>\n",
       "    <tr>\n",
       "      <th>5</th>\n",
       "      <td>2</td>\n",
       "      <td>5</td>\n",
       "      <td>0.777778</td>\n",
       "    </tr>\n",
       "    <tr>\n",
       "      <th>6</th>\n",
       "      <td>2</td>\n",
       "      <td>11</td>\n",
       "      <td>0.666667</td>\n",
       "    </tr>\n",
       "    <tr>\n",
       "      <th>7</th>\n",
       "      <td>2</td>\n",
       "      <td>13</td>\n",
       "      <td>0.555556</td>\n",
       "    </tr>\n",
       "    <tr>\n",
       "      <th>8</th>\n",
       "      <td>3</td>\n",
       "      <td>4</td>\n",
       "      <td>1.000000</td>\n",
       "    </tr>\n",
       "    <tr>\n",
       "      <th>9</th>\n",
       "      <td>3</td>\n",
       "      <td>10</td>\n",
       "      <td>0.888889</td>\n",
       "    </tr>\n",
       "    <tr>\n",
       "      <th>10</th>\n",
       "      <td>3</td>\n",
       "      <td>7</td>\n",
       "      <td>0.777778</td>\n",
       "    </tr>\n",
       "    <tr>\n",
       "      <th>11</th>\n",
       "      <td>3</td>\n",
       "      <td>13</td>\n",
       "      <td>0.666667</td>\n",
       "    </tr>\n",
       "    <tr>\n",
       "      <th>12</th>\n",
       "      <td>3</td>\n",
       "      <td>1</td>\n",
       "      <td>0.555556</td>\n",
       "    </tr>\n",
       "    <tr>\n",
       "      <th>13</th>\n",
       "      <td>3</td>\n",
       "      <td>3</td>\n",
       "      <td>0.444444</td>\n",
       "    </tr>\n",
       "    <tr>\n",
       "      <th>14</th>\n",
       "      <td>3</td>\n",
       "      <td>5</td>\n",
       "      <td>0.333333</td>\n",
       "    </tr>\n",
       "    <tr>\n",
       "      <th>15</th>\n",
       "      <td>3</td>\n",
       "      <td>2</td>\n",
       "      <td>0.222222</td>\n",
       "    </tr>\n",
       "    <tr>\n",
       "      <th>16</th>\n",
       "      <td>3</td>\n",
       "      <td>11</td>\n",
       "      <td>0.111111</td>\n",
       "    </tr>\n",
       "    <tr>\n",
       "      <th>17</th>\n",
       "      <td>3</td>\n",
       "      <td>14</td>\n",
       "      <td>0.000000</td>\n",
       "    </tr>\n",
       "  </tbody>\n",
       "</table>\n",
       "</div>"
      ],
      "text/plain": [
       "    UserId  MovieId    Rating\n",
       "0        1        3  1.000000\n",
       "1        1       10  0.888889\n",
       "2        1       12  0.777778\n",
       "3        2       10  1.000000\n",
       "4        2        3  0.888889\n",
       "5        2        5  0.777778\n",
       "6        2       11  0.666667\n",
       "7        2       13  0.555556\n",
       "8        3        4  1.000000\n",
       "9        3       10  0.888889\n",
       "10       3        7  0.777778\n",
       "11       3       13  0.666667\n",
       "12       3        1  0.555556\n",
       "13       3        3  0.444444\n",
       "14       3        5  0.333333\n",
       "15       3        2  0.222222\n",
       "16       3       11  0.111111\n",
       "17       3       14  0.000000"
      ]
     },
     "execution_count": 21,
     "metadata": {},
     "output_type": "execute_result"
    }
   ],
   "source": [
    "# Convert the predicted ratings into a [0, 1] scale.\n",
    "df_pred_bin = df_pred.copy()\n",
    "df_pred_bin[COL_PREDICTION] = minmax_scale(df_pred_bin[COL_PREDICTION].astype(float))\n",
    "\n",
    "df_pred_bin"
   ]
  },
  {
   "cell_type": "code",
   "execution_count": 22,
   "metadata": {},
   "outputs": [],
   "source": [
    "# Calculate the AUC metric\n",
    "auc_score = auc(\n",
    "    df_true_bin,\n",
    "    df_pred_bin,\n",
    "    col_user = COL_USER,\n",
    "    col_item = COL_ITEM,\n",
    "    col_rating = COL_RATING,\n",
    "    col_prediction = COL_RATING\n",
    ")"
   ]
  },
  {
   "cell_type": "code",
   "execution_count": 23,
   "metadata": {},
   "outputs": [
    {
     "name": "stdout",
     "output_type": "stream",
     "text": [
      "The auc score is 0.3333\n"
     ]
    }
   ],
   "source": [
    "print(\"The auc score is {}\".format(auc_score))"
   ]
  },
  {
   "cell_type": "markdown",
   "metadata": {},
   "source": [
    "It is worth mentioning that in some literature there are variants of the original AUC metric, that considers the effect of **the number of the recommended items (k)**, **grouping effect of users (compute AUC for each user group, and take the average across different groups)**. These variants are applicable to various different scenarios, and choosing an appropriate one depends on the context of the use case itself."
   ]
  },
  {
   "cell_type": "markdown",
   "metadata": {},
   "source": [
    "#### 2.3.2 Logistic loss"
   ]
  },
  {
   "cell_type": "markdown",
   "metadata": {},
   "source": [
    "Logistic loss (sometimes it is called simply logloss, or cross-entropy loss) is another useful metric to evaluate the hit accuracy. It is defined as the negative log-likelihood of the true labels given the predictions of a classifier."
   ]
  },
  {
   "cell_type": "code",
   "execution_count": 24,
   "metadata": {},
   "outputs": [
    {
     "name": "stdout",
     "output_type": "stream",
     "text": [
      "The logloss score is 4.1061\n"
     ]
    }
   ],
   "source": [
    "# Calculate the logloss metric\n",
    "logloss_score = logloss(\n",
    "    df_true_bin,\n",
    "    df_pred_bin,\n",
    "    col_user = COL_USER,\n",
    "    col_item = COL_ITEM,\n",
    "    col_rating = COL_RATING,\n",
    "    col_prediction = COL_RATING\n",
    ")\n",
    "\n",
    "print(\"The logloss score is {}\".format(logloss_score))"
   ]
  },
  {
   "cell_type": "markdown",
   "metadata": {},
   "source": [
    "It is worth noting that logloss may be sensitive to the class balance of datasets, as it penalizes heavily classifiers that are confident about incorrect classifications. To demonstrate, the ground truth data set for testing is manipulated purposely to unbalance the binary labels. For example, the following binarizes the original rating data by using a lower threshold, i.e., 2, to create more positive feedback from the user."
   ]
  },
  {
   "cell_type": "code",
   "execution_count": 25,
   "metadata": {},
   "outputs": [
    {
     "data": {
      "text/html": [
       "<div>\n",
       "<style scoped>\n",
       "    .dataframe tbody tr th:only-of-type {\n",
       "        vertical-align: middle;\n",
       "    }\n",
       "\n",
       "    .dataframe tbody tr th {\n",
       "        vertical-align: top;\n",
       "    }\n",
       "\n",
       "    .dataframe thead th {\n",
       "        text-align: right;\n",
       "    }\n",
       "</style>\n",
       "<table border=\"1\" class=\"dataframe\">\n",
       "  <thead>\n",
       "    <tr style=\"text-align: right;\">\n",
       "      <th></th>\n",
       "      <th>UserId</th>\n",
       "      <th>MovieId</th>\n",
       "      <th>Rating</th>\n",
       "    </tr>\n",
       "  </thead>\n",
       "  <tbody>\n",
       "    <tr>\n",
       "      <th>0</th>\n",
       "      <td>1</td>\n",
       "      <td>1</td>\n",
       "      <td>1</td>\n",
       "    </tr>\n",
       "    <tr>\n",
       "      <th>1</th>\n",
       "      <td>1</td>\n",
       "      <td>2</td>\n",
       "      <td>1</td>\n",
       "    </tr>\n",
       "    <tr>\n",
       "      <th>2</th>\n",
       "      <td>1</td>\n",
       "      <td>3</td>\n",
       "      <td>1</td>\n",
       "    </tr>\n",
       "    <tr>\n",
       "      <th>3</th>\n",
       "      <td>2</td>\n",
       "      <td>1</td>\n",
       "      <td>1</td>\n",
       "    </tr>\n",
       "    <tr>\n",
       "      <th>4</th>\n",
       "      <td>2</td>\n",
       "      <td>4</td>\n",
       "      <td>1</td>\n",
       "    </tr>\n",
       "    <tr>\n",
       "      <th>5</th>\n",
       "      <td>2</td>\n",
       "      <td>5</td>\n",
       "      <td>1</td>\n",
       "    </tr>\n",
       "    <tr>\n",
       "      <th>6</th>\n",
       "      <td>2</td>\n",
       "      <td>6</td>\n",
       "      <td>1</td>\n",
       "    </tr>\n",
       "    <tr>\n",
       "      <th>7</th>\n",
       "      <td>2</td>\n",
       "      <td>7</td>\n",
       "      <td>0</td>\n",
       "    </tr>\n",
       "    <tr>\n",
       "      <th>8</th>\n",
       "      <td>3</td>\n",
       "      <td>2</td>\n",
       "      <td>1</td>\n",
       "    </tr>\n",
       "    <tr>\n",
       "      <th>9</th>\n",
       "      <td>3</td>\n",
       "      <td>5</td>\n",
       "      <td>1</td>\n",
       "    </tr>\n",
       "    <tr>\n",
       "      <th>10</th>\n",
       "      <td>3</td>\n",
       "      <td>6</td>\n",
       "      <td>1</td>\n",
       "    </tr>\n",
       "    <tr>\n",
       "      <th>11</th>\n",
       "      <td>3</td>\n",
       "      <td>8</td>\n",
       "      <td>1</td>\n",
       "    </tr>\n",
       "    <tr>\n",
       "      <th>12</th>\n",
       "      <td>3</td>\n",
       "      <td>9</td>\n",
       "      <td>1</td>\n",
       "    </tr>\n",
       "    <tr>\n",
       "      <th>13</th>\n",
       "      <td>3</td>\n",
       "      <td>10</td>\n",
       "      <td>1</td>\n",
       "    </tr>\n",
       "    <tr>\n",
       "      <th>14</th>\n",
       "      <td>3</td>\n",
       "      <td>11</td>\n",
       "      <td>1</td>\n",
       "    </tr>\n",
       "    <tr>\n",
       "      <th>15</th>\n",
       "      <td>3</td>\n",
       "      <td>12</td>\n",
       "      <td>1</td>\n",
       "    </tr>\n",
       "    <tr>\n",
       "      <th>16</th>\n",
       "      <td>3</td>\n",
       "      <td>13</td>\n",
       "      <td>0</td>\n",
       "    </tr>\n",
       "    <tr>\n",
       "      <th>17</th>\n",
       "      <td>3</td>\n",
       "      <td>14</td>\n",
       "      <td>0</td>\n",
       "    </tr>\n",
       "  </tbody>\n",
       "</table>\n",
       "</div>"
      ],
      "text/plain": [
       "    UserId  MovieId  Rating\n",
       "0        1        1       1\n",
       "1        1        2       1\n",
       "2        1        3       1\n",
       "3        2        1       1\n",
       "4        2        4       1\n",
       "5        2        5       1\n",
       "6        2        6       1\n",
       "7        2        7       0\n",
       "8        3        2       1\n",
       "9        3        5       1\n",
       "10       3        6       1\n",
       "11       3        8       1\n",
       "12       3        9       1\n",
       "13       3       10       1\n",
       "14       3       11       1\n",
       "15       3       12       1\n",
       "16       3       13       0\n",
       "17       3       14       0"
      ]
     },
     "execution_count": 25,
     "metadata": {},
     "output_type": "execute_result"
    }
   ],
   "source": [
    "df_true_bin_pos = df_true.copy()\n",
    "df_true_bin_pos[COL_RATING] = df_true_bin_pos[COL_RATING].apply(lambda x: 1 if x > 2 else 0)\n",
    "\n",
    "df_true_bin_pos"
   ]
  },
  {
   "cell_type": "markdown",
   "metadata": {},
   "source": [
    "By using threshold of 2, the labels in the ground truth data is not balanced, and the ratio of 1 over 0 is "
   ]
  },
  {
   "cell_type": "code",
   "execution_count": 26,
   "metadata": {},
   "outputs": [
    {
     "name": "stdout",
     "output_type": "stream",
     "text": [
      "The ratio between label 1 and label 0 is 5.0\n"
     ]
    }
   ],
   "source": [
    "one_zero_ratio = df_true_bin_pos[COL_PREDICTION].sum() / (df_true_bin_pos.shape[0] - df_true_bin_pos[COL_PREDICTION].sum())\n",
    "\n",
    "print('The ratio between label 1 and label 0 is {}'.format(one_zero_ratio))"
   ]
  },
  {
   "cell_type": "markdown",
   "metadata": {},
   "source": [
    "Another prediction data is also created, where the probabilities for label 1 and label 0 are fixed. Without loss of generity, the probability of predicting 1 is 0.6. The data set is purposely created to make the precision to be 100% given an presumption of cut-off equal to 0.5."
   ]
  },
  {
   "cell_type": "code",
   "execution_count": 27,
   "metadata": {},
   "outputs": [
    {
     "data": {
      "text/html": [
       "<div>\n",
       "<style scoped>\n",
       "    .dataframe tbody tr th:only-of-type {\n",
       "        vertical-align: middle;\n",
       "    }\n",
       "\n",
       "    .dataframe tbody tr th {\n",
       "        vertical-align: top;\n",
       "    }\n",
       "\n",
       "    .dataframe thead th {\n",
       "        text-align: right;\n",
       "    }\n",
       "</style>\n",
       "<table border=\"1\" class=\"dataframe\">\n",
       "  <thead>\n",
       "    <tr style=\"text-align: right;\">\n",
       "      <th></th>\n",
       "      <th>UserId</th>\n",
       "      <th>MovieId</th>\n",
       "      <th>Rating</th>\n",
       "    </tr>\n",
       "  </thead>\n",
       "  <tbody>\n",
       "    <tr>\n",
       "      <th>0</th>\n",
       "      <td>1</td>\n",
       "      <td>1</td>\n",
       "      <td>0.6</td>\n",
       "    </tr>\n",
       "    <tr>\n",
       "      <th>1</th>\n",
       "      <td>1</td>\n",
       "      <td>2</td>\n",
       "      <td>0.6</td>\n",
       "    </tr>\n",
       "    <tr>\n",
       "      <th>2</th>\n",
       "      <td>1</td>\n",
       "      <td>3</td>\n",
       "      <td>0.6</td>\n",
       "    </tr>\n",
       "    <tr>\n",
       "      <th>3</th>\n",
       "      <td>2</td>\n",
       "      <td>1</td>\n",
       "      <td>0.6</td>\n",
       "    </tr>\n",
       "    <tr>\n",
       "      <th>4</th>\n",
       "      <td>2</td>\n",
       "      <td>4</td>\n",
       "      <td>0.6</td>\n",
       "    </tr>\n",
       "    <tr>\n",
       "      <th>5</th>\n",
       "      <td>2</td>\n",
       "      <td>5</td>\n",
       "      <td>0.6</td>\n",
       "    </tr>\n",
       "    <tr>\n",
       "      <th>6</th>\n",
       "      <td>2</td>\n",
       "      <td>6</td>\n",
       "      <td>0.6</td>\n",
       "    </tr>\n",
       "    <tr>\n",
       "      <th>7</th>\n",
       "      <td>2</td>\n",
       "      <td>7</td>\n",
       "      <td>0.4</td>\n",
       "    </tr>\n",
       "    <tr>\n",
       "      <th>8</th>\n",
       "      <td>3</td>\n",
       "      <td>2</td>\n",
       "      <td>0.6</td>\n",
       "    </tr>\n",
       "    <tr>\n",
       "      <th>9</th>\n",
       "      <td>3</td>\n",
       "      <td>5</td>\n",
       "      <td>0.6</td>\n",
       "    </tr>\n",
       "    <tr>\n",
       "      <th>10</th>\n",
       "      <td>3</td>\n",
       "      <td>6</td>\n",
       "      <td>0.6</td>\n",
       "    </tr>\n",
       "    <tr>\n",
       "      <th>11</th>\n",
       "      <td>3</td>\n",
       "      <td>8</td>\n",
       "      <td>0.6</td>\n",
       "    </tr>\n",
       "    <tr>\n",
       "      <th>12</th>\n",
       "      <td>3</td>\n",
       "      <td>9</td>\n",
       "      <td>0.6</td>\n",
       "    </tr>\n",
       "    <tr>\n",
       "      <th>13</th>\n",
       "      <td>3</td>\n",
       "      <td>10</td>\n",
       "      <td>0.6</td>\n",
       "    </tr>\n",
       "    <tr>\n",
       "      <th>14</th>\n",
       "      <td>3</td>\n",
       "      <td>11</td>\n",
       "      <td>0.6</td>\n",
       "    </tr>\n",
       "    <tr>\n",
       "      <th>15</th>\n",
       "      <td>3</td>\n",
       "      <td>12</td>\n",
       "      <td>0.6</td>\n",
       "    </tr>\n",
       "    <tr>\n",
       "      <th>16</th>\n",
       "      <td>3</td>\n",
       "      <td>13</td>\n",
       "      <td>0.4</td>\n",
       "    </tr>\n",
       "    <tr>\n",
       "      <th>17</th>\n",
       "      <td>3</td>\n",
       "      <td>14</td>\n",
       "      <td>0.4</td>\n",
       "    </tr>\n",
       "  </tbody>\n",
       "</table>\n",
       "</div>"
      ],
      "text/plain": [
       "    UserId  MovieId  Rating\n",
       "0        1        1     0.6\n",
       "1        1        2     0.6\n",
       "2        1        3     0.6\n",
       "3        2        1     0.6\n",
       "4        2        4     0.6\n",
       "5        2        5     0.6\n",
       "6        2        6     0.6\n",
       "7        2        7     0.4\n",
       "8        3        2     0.6\n",
       "9        3        5     0.6\n",
       "10       3        6     0.6\n",
       "11       3        8     0.6\n",
       "12       3        9     0.6\n",
       "13       3       10     0.6\n",
       "14       3       11     0.6\n",
       "15       3       12     0.6\n",
       "16       3       13     0.4\n",
       "17       3       14     0.4"
      ]
     },
     "execution_count": 27,
     "metadata": {},
     "output_type": "execute_result"
    }
   ],
   "source": [
    "prob_true = 0.6\n",
    "\n",
    "df_pred_bin_pos = df_true_bin_pos.copy()\n",
    "df_pred_bin_pos[COL_PREDICTION] = df_pred_bin_pos[COL_PREDICTION].apply(lambda x: prob_true if x==1 else 1-prob_true)\n",
    "\n",
    "df_pred_bin_pos"
   ]
  },
  {
   "cell_type": "markdown",
   "metadata": {},
   "source": [
    "Then the logloss is calculated as follows. "
   ]
  },
  {
   "cell_type": "code",
   "execution_count": 28,
   "metadata": {},
   "outputs": [
    {
     "name": "stdout",
     "output_type": "stream",
     "text": [
      "The logloss score is 4.1061\n"
     ]
    }
   ],
   "source": [
    "# Calculate the logloss metric\n",
    "logloss_score_pos = logloss(\n",
    "    df_true_bin_pos,\n",
    "    df_pred_bin_pos,\n",
    "    col_user = COL_USER,\n",
    "    col_item = COL_ITEM,\n",
    "    col_rating = COL_RATING,\n",
    "    col_prediction = COL_RATING\n",
    ")\n",
    "\n",
    "print(\"The logloss score is {}\".format(logloss_score))"
   ]
  },
  {
   "cell_type": "markdown",
   "metadata": {},
   "source": [
    "For comparison, a similar process is used with a threshold value of 3 to create a more balanced dataset. Another prediction dataset is also created by using the balanced dataset. Again, the probabilities of predicting label 1 and label 0 are fixed as 0.6 and 0.4, respectively. **NOTE**, same as above, in this case, the prediction also gives us a 100% precision. The only difference is the proportion of binary labels."
   ]
  },
  {
   "cell_type": "code",
   "execution_count": 29,
   "metadata": {},
   "outputs": [
    {
     "data": {
      "text/html": [
       "<div>\n",
       "<style scoped>\n",
       "    .dataframe tbody tr th:only-of-type {\n",
       "        vertical-align: middle;\n",
       "    }\n",
       "\n",
       "    .dataframe tbody tr th {\n",
       "        vertical-align: top;\n",
       "    }\n",
       "\n",
       "    .dataframe thead th {\n",
       "        text-align: right;\n",
       "    }\n",
       "</style>\n",
       "<table border=\"1\" class=\"dataframe\">\n",
       "  <thead>\n",
       "    <tr style=\"text-align: right;\">\n",
       "      <th></th>\n",
       "      <th>UserId</th>\n",
       "      <th>MovieId</th>\n",
       "      <th>Rating</th>\n",
       "    </tr>\n",
       "  </thead>\n",
       "  <tbody>\n",
       "    <tr>\n",
       "      <th>0</th>\n",
       "      <td>1</td>\n",
       "      <td>1</td>\n",
       "      <td>0.6</td>\n",
       "    </tr>\n",
       "    <tr>\n",
       "      <th>1</th>\n",
       "      <td>1</td>\n",
       "      <td>2</td>\n",
       "      <td>0.6</td>\n",
       "    </tr>\n",
       "    <tr>\n",
       "      <th>2</th>\n",
       "      <td>1</td>\n",
       "      <td>3</td>\n",
       "      <td>0.4</td>\n",
       "    </tr>\n",
       "    <tr>\n",
       "      <th>3</th>\n",
       "      <td>2</td>\n",
       "      <td>1</td>\n",
       "      <td>0.6</td>\n",
       "    </tr>\n",
       "    <tr>\n",
       "      <th>4</th>\n",
       "      <td>2</td>\n",
       "      <td>4</td>\n",
       "      <td>0.6</td>\n",
       "    </tr>\n",
       "    <tr>\n",
       "      <th>5</th>\n",
       "      <td>2</td>\n",
       "      <td>5</td>\n",
       "      <td>0.4</td>\n",
       "    </tr>\n",
       "    <tr>\n",
       "      <th>6</th>\n",
       "      <td>2</td>\n",
       "      <td>6</td>\n",
       "      <td>0.4</td>\n",
       "    </tr>\n",
       "    <tr>\n",
       "      <th>7</th>\n",
       "      <td>2</td>\n",
       "      <td>7</td>\n",
       "      <td>0.4</td>\n",
       "    </tr>\n",
       "    <tr>\n",
       "      <th>8</th>\n",
       "      <td>3</td>\n",
       "      <td>2</td>\n",
       "      <td>0.6</td>\n",
       "    </tr>\n",
       "    <tr>\n",
       "      <th>9</th>\n",
       "      <td>3</td>\n",
       "      <td>5</td>\n",
       "      <td>0.6</td>\n",
       "    </tr>\n",
       "    <tr>\n",
       "      <th>10</th>\n",
       "      <td>3</td>\n",
       "      <td>6</td>\n",
       "      <td>0.6</td>\n",
       "    </tr>\n",
       "    <tr>\n",
       "      <th>11</th>\n",
       "      <td>3</td>\n",
       "      <td>8</td>\n",
       "      <td>0.6</td>\n",
       "    </tr>\n",
       "    <tr>\n",
       "      <th>12</th>\n",
       "      <td>3</td>\n",
       "      <td>9</td>\n",
       "      <td>0.6</td>\n",
       "    </tr>\n",
       "    <tr>\n",
       "      <th>13</th>\n",
       "      <td>3</td>\n",
       "      <td>10</td>\n",
       "      <td>0.4</td>\n",
       "    </tr>\n",
       "    <tr>\n",
       "      <th>14</th>\n",
       "      <td>3</td>\n",
       "      <td>11</td>\n",
       "      <td>0.4</td>\n",
       "    </tr>\n",
       "    <tr>\n",
       "      <th>15</th>\n",
       "      <td>3</td>\n",
       "      <td>12</td>\n",
       "      <td>0.4</td>\n",
       "    </tr>\n",
       "    <tr>\n",
       "      <th>16</th>\n",
       "      <td>3</td>\n",
       "      <td>13</td>\n",
       "      <td>0.4</td>\n",
       "    </tr>\n",
       "    <tr>\n",
       "      <th>17</th>\n",
       "      <td>3</td>\n",
       "      <td>14</td>\n",
       "      <td>0.4</td>\n",
       "    </tr>\n",
       "  </tbody>\n",
       "</table>\n",
       "</div>"
      ],
      "text/plain": [
       "    UserId  MovieId  Rating\n",
       "0        1        1     0.6\n",
       "1        1        2     0.6\n",
       "2        1        3     0.4\n",
       "3        2        1     0.6\n",
       "4        2        4     0.6\n",
       "5        2        5     0.4\n",
       "6        2        6     0.4\n",
       "7        2        7     0.4\n",
       "8        3        2     0.6\n",
       "9        3        5     0.6\n",
       "10       3        6     0.6\n",
       "11       3        8     0.6\n",
       "12       3        9     0.6\n",
       "13       3       10     0.4\n",
       "14       3       11     0.4\n",
       "15       3       12     0.4\n",
       "16       3       13     0.4\n",
       "17       3       14     0.4"
      ]
     },
     "execution_count": 29,
     "metadata": {},
     "output_type": "execute_result"
    }
   ],
   "source": [
    "prob_true = 0.6\n",
    "\n",
    "df_pred_bin_balanced = df_true_bin.copy()\n",
    "df_pred_bin_balanced[COL_PREDICTION] = df_pred_bin_balanced[COL_PREDICTION].apply(lambda x: prob_true if x==1 else 1-prob_true)\n",
    "\n",
    "df_pred_bin_balanced"
   ]
  },
  {
   "cell_type": "markdown",
   "metadata": {},
   "source": [
    "The ratio of label 1 and label 0 is"
   ]
  },
  {
   "cell_type": "code",
   "execution_count": 30,
   "metadata": {},
   "outputs": [
    {
     "name": "stdout",
     "output_type": "stream",
     "text": [
      "The ratio between label 1 and label 0 is 1.0\n"
     ]
    }
   ],
   "source": [
    "one_zero_ratio = df_true_bin[COL_PREDICTION].sum() / (df_true_bin.shape[0] - df_true_bin[COL_PREDICTION].sum())\n",
    "\n",
    "print('The ratio between label 1 and label 0 is {}'.format(one_zero_ratio))"
   ]
  },
  {
   "cell_type": "markdown",
   "metadata": {},
   "source": [
    "It is perfectly balanced."
   ]
  },
  {
   "cell_type": "markdown",
   "metadata": {},
   "source": [
    "Applying the logloss function to calculate the metric gives us a more promising result, as shown below."
   ]
  },
  {
   "cell_type": "code",
   "execution_count": 31,
   "metadata": {},
   "outputs": [
    {
     "name": "stdout",
     "output_type": "stream",
     "text": [
      "The logloss score is 0.5108\n"
     ]
    }
   ],
   "source": [
    "# Calculate the logloss metric\n",
    "logloss_score = logloss(\n",
    "    df_true_bin,\n",
    "    df_pred_bin_balanced,\n",
    "    col_user = COL_USER,\n",
    "    col_item = COL_ITEM,\n",
    "    col_rating = COL_RATING,\n",
    "    col_prediction = COL_RATING\n",
    ")\n",
    "\n",
    "print(\"The logloss score is {}\".format(logloss_score))"
   ]
  },
  {
   "cell_type": "markdown",
   "metadata": {},
   "source": [
    "It can be seen that the score is more close to 0, and, by definition, it means that the predictions are generating better results than the one before where binary labels are more biased."
   ]
  },
  {
   "cell_type": "markdown",
   "metadata": {},
   "source": [
    "#### 2.2.5 Summary"
   ]
  },
  {
   "cell_type": "markdown",
   "metadata": {},
   "source": [
    "|Metric|Range|Selection criteria|Limitation|Reference|\n",
    "|------|-------------------------------|---------|----------|---------|\n",
    "|Precision|$\\geq 0$ and $\\leq 1$|The closer to $1$ the better.|Only for hits in recommendations.|[link](https://spark.apache.org/docs/2.3.0/mllib-evaluation-metrics.html#ranking-systems)|\n",
    "|Recall|$\\geq 0$ and $\\leq 1$|The closer to $1$ the better.|Only for hits in the ground truth.|[link](https://en.wikipedia.org/wiki/Precision_and_recall)|\n",
    "|NDCG|$\\geq 0$ and $\\leq 1$|The closer to $1$ the better.|Does not penalize for bad/missing items, and does not perform for several equally good items.|[link](https://spark.apache.org/docs/2.3.0/mllib-evaluation-metrics.html#ranking-systems)|\n",
    "|MAP|$\\geq 0$ and $\\leq 1$|The closer to $1$ the better.|Depend on variable distributions.|[link](https://spark.apache.org/docs/2.3.0/mllib-evaluation-metrics.html#ranking-systems)|\n",
    "|AUC|$\\geq 0$ and $\\leq 1$|The closer to $1$ the better. 0.5 indicates an uninformative classifier|Depend on the number of recommended items (k).|[link](https://en.wikipedia.org/wiki/Receiver_operating_characteristic#Area_under_the_curve)|\n",
    "|Logloss|$0$ to $\\infty$|The closer to $0$ the better.|Logloss can be sensitive to imbalanced datasets.|[link](https://en.wikipedia.org/wiki/Cross_entropy#Relation_to_log-likelihood)|"
   ]
  },
  {
   "cell_type": "code",
   "execution_count": null,
   "metadata": {},
   "outputs": [],
   "source": [
    "# cleanup spark instance\n",
    "spark.stop()"
   ]
  },
  {
   "cell_type": "markdown",
   "metadata": {},
   "source": [
    "## References\n",
    "\n",
    "1. Guy Shani and Asela Gunawardana, \"Evaluating Recommendation Systems\", Recommender Systems Handbook, Springer, 2015.\n",
    "2. PySpark MLlib evaluation metrics, url: https://spark.apache.org/docs/2.3.0/mllib-evaluation-metrics.html.\n",
    "3. Dimitris Paraschakis et al, \"Comparative Evaluation of Top-N Recommenders in e-Commerce: An Industrial Perspective\", IEEE ICMLA, 2015, Miami, FL, USA.\n",
    "4. Yehuda Koren and Robert Bell, \"Advances in Collaborative Filtering\", Recommender Systems Handbook, Springer, 2015.\n",
    "5. Chris Bishop, \"Pattern Recognition and Machine Learning\", Springer, 2006."
   ]
  }
 ],
 "metadata": {
  "kernelspec": {
   "display_name": "Python (reco_pyspark)",
   "language": "python",
   "name": "reco_pyspark"
  },
  "language_info": {
   "codemirror_mode": {
    "name": "ipython",
    "version": 3
   },
   "file_extension": ".py",
   "mimetype": "text/x-python",
   "name": "python",
   "nbconvert_exporter": "python",
   "pygments_lexer": "ipython3",
   "version": "3.6.8"
  }
 },
 "nbformat": 4,
 "nbformat_minor": 2
}<|MERGE_RESOLUTION|>--- conflicted
+++ resolved
@@ -66,12 +66,6 @@
     "from reco_utils.common.spark_utils import start_or_get_spark\n",
     "from reco_utils.evaluation.spark_evaluation import SparkRankingEvaluation, SparkRatingEvaluation\n",
     "from reco_utils.evaluation.python_evaluation import auc, logloss\n",
-<<<<<<< HEAD
-    "from reco_utils.recommender.sar.sar_singlenode import SARSingleNode\n",
-    "from reco_utils.dataset.download_utils import maybe_download\n",
-    "from reco_utils.dataset.python_splitters import python_random_split\n",
-=======
->>>>>>> b4327181
     "\n",
     "print(\"System version: {}\".format(sys.version))\n",
     "print(\"Pandas version: {}\".format(pd.__version__))\n",
