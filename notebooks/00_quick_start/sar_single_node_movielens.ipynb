--- conflicted
+++ resolved
@@ -722,11 +722,7 @@
    "name": "python",
    "nbconvert_exporter": "python",
    "pygments_lexer": "ipython3",
-<<<<<<< HEAD
    "version": "3.6.6"
-=======
-   "version": "3.6.0"
->>>>>>> 41a36e95
   }
  },
  "nbformat": 4,
