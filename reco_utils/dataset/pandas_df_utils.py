# Copyright (c) Microsoft Corporation. All rights reserved.
# Licensed under the MIT License.

import pandas as pd
import numpy as np

from reco_utils.common.constants import (
    DEFAULT_USER_COL,
    DEFAULT_ITEM_COL,
<<<<<<< HEAD
    DEFAULT_RATING_COL
=======
    DEFAULT_RATING_COL,
>>>>>>> 6d675aae
)


def user_item_pairs(
    user_df,
    item_df,
    user_col=DEFAULT_USER_COL,
    item_col=DEFAULT_ITEM_COL,
    user_item_filter_df=None,
    shuffle=True,
):
    """Get all pairs of users and items data.

    Args:
        user_df (pd.DataFrame): User data containing unique user ids and maybe their features.
        item_df (pd.DataFrame): Item data containing unique item ids and maybe their features.
        user_col (str): User id column name.
        item_col (str): Item id column name.
        user_item_filter_df (pd.DataFrame): User-item pairs to be used as a filter.
        shuffle (bool): If True, shuffles the result.

    Returns:
        pd.DataFrame: All pairs of user-item from user_df and item_df, excepting the pairs in user_item_filter_df
    """

    # Get all user-item pairs
    user_df["key"] = 1
    item_df["key"] = 1
    users_items = user_df.merge(item_df, on="key")

    user_df.drop("key", axis=1, inplace=True)
    item_df.drop("key", axis=1, inplace=True)
    users_items.drop("key", axis=1, inplace=True)

    # Filter
    if user_item_filter_df is not None:
        user_item_col = [user_col, item_col]
        users_items = users_items.loc[
            ~users_items.set_index(user_item_col).index.isin(
                user_item_filter_df.set_index(user_item_col).index
            )
        ]

    if shuffle:
        users_items = users_items.sample(frac=1).reset_index(drop=True)

    return users_items


def filter_by(df, filter_by_df, filter_by_cols):
    """From the input DataFrame (df), remove the records whose target column (filter_by_cols) values are
    exist in the filter-by DataFrame (filter_by_df)

    Args:
        df (pd.DataFrame): Source dataframe.
        filter_by_df (pd.DataFrame): Filter dataframe.
        filter_by_cols (iterable of str): Filter columns.

    Returns:
        pd.DataFrame: Dataframe filtered by filter_by_df on filter_by_cols
    """

    return df.loc[
<<<<<<< HEAD
        ~df.set_index(filter_by_cols).index.isin(filter_by_df.set_index(filter_by_cols).index)
    ]


def df_to_libffm(df, col_rating=DEFAULT_RATING_COL, filepath=None):
    """Converts an input Dataframe (df) to an text file in libffm format.

    Note:
        The input dataframe is expected to represent the feature data in the following schema
        |field-1|field-2|...|field-n|rating|
        |feature-1-1|feature-2-1|...|feature-n-1|1|
        |feature-1-2|feature-2-2|...|feature-n-2|0|
        ...
        |feature-1-i|feature-2-j|...|feature-n-k|0|
        Where
        1. each "field-*" occupies one column in the data, and
        2. "feature-*-*" can be either a string or a numerical value.

        The above data will be converted to the libffm format by following the convention as explained in
        https://www.csie.ntu.edu.tw/~r01922136/slides/ffm.pdf

    Args:
        df (pd.DataFrame): input Pandas dataframe.
        col_rating (str): rating of the data.
        filepath (str): path to save the converted data.

    Return:
        df_libffm (pd.DataFrame): a Pandas DataFrame in libffm format.
    """
    df_new = df.copy()

    # Encode field (rating column is not included)
    field_names = list(df_new.drop(col_rating, axis=1).columns)
    field_dict = {k: v+1 for v, k in enumerate(field_names)}

    # Encode field-feature
    field_feature_list = []
    for col in field_names:
        if df_new[col].dtype == int:
            df_new[col] = df_new[col].astype(str)
        if df_new[col].dtype == object:
            field_feature_concat = ['{}-{}'.format(col, x) for x in df_new[col].values]
            field_feature_list.extend(field_feature_concat)
    field_feature_dict = {k: v+1 for v, k in enumerate(field_feature_list)}

    def _convert(field, feature, field_index_dict, field_feature_index_dict):
        field_index = field_index_dict[field]
        field_feature_index = (
            field_feature_index_dict['{}-{}'.format(field, feature)]
            if isinstance(feature, str)
            else None
        )

        return (
            "{}:{}:1".format(field_index, field_feature_index)
            if isinstance(feature, str)
            else "{}:{}:{}".format(field_index, field_index, feature)
        )

    for col in field_names:
        if col is not col_rating:
            df_new[col] = df_new[col].apply(lambda x: _convert(col, x, field_dict, field_feature_dict))

    # Move rating column to the first.
    field_names.append(col_rating)
    field_names.insert(0, field_names.pop(field_names.index(col_rating)))
    df_new = df_new[field_names]

    if filepath is not None:
        np.savetxt(filepath, df_new.values, delimiter=' ', fmt='%s')

    return df_new

=======
        ~df.set_index(filter_by_cols).index.isin(
            filter_by_df.set_index(filter_by_cols).index
        )
    ]
>>>>>>> 6d675aae
<|MERGE_RESOLUTION|>--- conflicted
+++ resolved
@@ -7,11 +7,7 @@
 from reco_utils.common.constants import (
     DEFAULT_USER_COL,
     DEFAULT_ITEM_COL,
-<<<<<<< HEAD
     DEFAULT_RATING_COL
-=======
-    DEFAULT_RATING_COL,
->>>>>>> 6d675aae
 )
 
 
@@ -75,8 +71,9 @@
     """
 
     return df.loc[
-<<<<<<< HEAD
-        ~df.set_index(filter_by_cols).index.isin(filter_by_df.set_index(filter_by_cols).index)
+        ~df.set_index(filter_by_cols).index.isin(
+            filter_by_df.set_index(filter_by_cols).index
+        )
     ]
 
 
@@ -149,9 +146,3 @@
 
     return df_new
 
-=======
-        ~df.set_index(filter_by_cols).index.isin(
-            filter_by_df.set_index(filter_by_cols).index
-        )
-    ]
->>>>>>> 6d675aae
