# Copyright (c) Microsoft Corporation. All rights reserved.
# Licensed under the MIT License.


import tensorflow as tf
import six
import os
from sklearn.metrics import (
    roc_auc_score,
    log_loss,
    mean_squared_error,
    accuracy_score,
    f1_score,
)
import numpy as np
import yaml
import zipfile
from reco_utils.dataset.download_utils import maybe_download
import json
import pickle as pkl


def flat_config(config):
    """Flat config loaded from a yaml file to a flat dict.
    
    Args:
        config (dict): Configuration loaded from a yaml file.

    Returns:
        dict: Configuration dictionary.
    """
    f_config = {}
    category = config.keys()
    for cate in category:
        for key, val in config[cate].items():
            f_config[key] = val
    return f_config


def check_type(config):
    """Check that the config parameters are the correct type
    
    Args:
        config (dict): Configuration dictionary.

    Raises:
        TypeError: If the parameters are not the correct type.
    """

    int_parameters = [
        "word_size",
        "entity_size",
        "doc_size",
        "history_size",
        "FEATURE_COUNT",
        "FIELD_COUNT",
        "dim",
        "epochs",
        "batch_size",
        "show_step",
        "save_epoch",
        "PAIR_NUM",
        "DNN_FIELD_NUM",
        "attention_layer_sizes",
        "n_user",
        "n_item",
        "n_user_attr",
        "n_item_attr",
        "item_embedding_dim",
        "cate_embedding_dim",
        "user_embedding_dim",
        "max_seq_length",
        "hidden_size",
        "T",
        "L",
        "n_v",
        "n_h",
        "kernel_size",
        "min_seq_length",
        "attention_size",
        "epochs",
        "batch_size",
        "show_step",
        "save_epoch",
        "train_num_ngs",
    ]
    for param in int_parameters:
        if param in config and not isinstance(config[param], int):
            raise TypeError("Parameters {0} must be int".format(param))

    float_parameters = [
        "init_value",
        "learning_rate",
        "embed_l2",
        "embed_l1",
        "layer_l2",
        "layer_l1",
        "mu",
    ]
    for param in float_parameters:
        if param in config and not isinstance(config[param], float):
            raise TypeError("Parameters {0} must be float".format(param))

    str_parameters = [
        "train_file",
        "eval_file",
        "test_file",
        "infer_file",
        "method",
        "load_model_name",
        "infer_model_name",
        "loss",
        "optimizer",
        "init_method",
        "attention_activation",
        "user_vocab",
        "item_vocab",
        "cate_vocab",
    ]
    for param in str_parameters:
        if param in config and not isinstance(config[param], str):
            raise TypeError("Parameters {0} must be str".format(param))

    list_parameters = [
        "layer_sizes",
        "activation",
        "dropout",
        "att_fcn_layer_sizes",
        "dilations",
    ]
    for param in list_parameters:
        if param in config and not isinstance(config[param], list):
            raise TypeError("Parameters {0} must be list".format(param))


def check_nn_config(f_config):
    """Check neural networks configuration.
    
    Args:
        f_config (dict): Neural network configuration.
    
    Raises:
        ValueError: If the parameters are not correct.
    """
    if f_config["model_type"] in ["fm", "FM"]:
        required_parameters = ["FEATURE_COUNT", "dim", "loss", "data_format", "method"]
    elif f_config["model_type"] in ["lr", "LR"]:
        required_parameters = ["FEATURE_COUNT", "loss", "data_format", "method"]
    elif f_config["model_type"] in ["dkn", "DKN"]:
        required_parameters = [
            "doc_size",
            "history_size",
            "wordEmb_file",
            "entityEmb_file",
            "contextEmb_file",
            "news_feature_file",
            "user_history_file",
            "word_size",
            "entity_size",
            "use_entity",
            "use_context",
            "data_format",
            "dim",
            "layer_sizes",
            "activation",
            "attention_activation",
            "attention_activation",
            "attention_dropout",
            "loss",
            "data_format",
            "dropout",
            "method",
            "num_filters",
            "filter_sizes",
        ]
    elif f_config["model_type"] in ["exDeepFM", "xDeepFM"]:
        required_parameters = [
            "FIELD_COUNT",
            "FEATURE_COUNT",
            "method",
            "dim",
            "layer_sizes",
            "cross_layer_sizes",
            "activation",
            "loss",
            "data_format",
            "dropout",
        ]
    if f_config["model_type"] in ["gru4rec", "GRU4REC", "GRU4Rec"]:
        required_parameters = [
            "item_embedding_dim",
            "cate_embedding_dim",
            "max_seq_length",
            "loss",
            "method",
            "user_vocab",
            "item_vocab",
            "cate_vocab",
            "hidden_size",
        ]
    elif f_config["model_type"] in ["caser", "CASER", "Caser"]:
        required_parameters = [
            "item_embedding_dim",
            "cate_embedding_dim",
            "user_embedding_dim",
            "max_seq_length",
            "loss",
            "method",
            "user_vocab",
            "item_vocab",
            "cate_vocab",
            "T",
            "L",
            "n_v",
            "n_h",
            "min_seq_length",
        ]
    elif f_config["model_type"] in ["asvd", "ASVD", "a2svd", "A2SVD"]:
        required_parameters = [
            "item_embedding_dim",
            "cate_embedding_dim",
            "max_seq_length",
            "loss",
            "method",
            "user_vocab",
            "item_vocab",
            "cate_vocab",
        ]
    elif f_config["model_type"] in ["slirec", "sli_rec", "SLI_REC", "Sli_rec"]:
        required_parameters = [
            "item_embedding_dim",
            "cate_embedding_dim",
            "max_seq_length",
            "loss",
            "method",
            "user_vocab",
            "item_vocab",
            "cate_vocab",
            "attention_size",
            "hidden_size",
            "att_fcn_layer_sizes",
        ]
    elif f_config["model_type"] in [
        "nextitnet",
        "next_it_net",
        "NextItNet",
        "NEXT_IT_NET",
    ]:
        required_parameters = [
            "item_embedding_dim",
            "cate_embedding_dim",
            "user_embedding_dim",
            "max_seq_length",
            "loss",
            "method",
            "user_vocab",
            "item_vocab",
            "cate_vocab",
            "dilations",
            "kernel_size",
            "min_seq_length",
        ]
    else:
        required_parameters = []

    # check required parameters
    for param in required_parameters:
        if param not in f_config:
            raise ValueError("Parameters {0} must be set".format(param))

    if f_config["model_type"] in ["exDeepFM", "xDeepFM"]:
        if f_config["data_format"] != "ffm":
            raise ValueError(
                "For xDeepFM model, data format must be 'ffm', but your set is {0}".format(
                    f_config["data_format"]
                )
            )
    elif f_config["model_type"] in ["dkn", "DKN"]:
        if f_config["data_format"] != "dkn":
            raise ValueError(
                "For dkn model, data format must be 'dkn', but your set is {0}".format(
                    f_config["data_format"]
                )
            )
    check_type(f_config)


def load_yaml(filename):
    """Load a yaml file.

    Args:
        filename (str): Filename.

    Returns:
        dict: Dictionary.
    """
    try:
        with open(filename, "r") as f:
            config = yaml.load(f, yaml.SafeLoader)
        return config
    except FileNotFoundError:  # for file not found
        raise
    except Exception as e:  # for other exceptions
        raise IOError("load {0} error!".format(filename))


def create_hparams(flags):
    """Create the model hyperparameters.

    Args:
        flags (dict): Dictionary with the model requirements.

    Returns:
        obj: Hyperparameter object in TF (tf.contrib.training.HParams).
    """
    return tf.contrib.training.HParams(
        # data
        kg_file=flags["kg_file"] if "kg_file" in flags else None,
        user_clicks=flags["user_clicks"] if "user_clicks" in flags else None,
        FEATURE_COUNT=flags["FEATURE_COUNT"] if "FEATURE_COUNT" in flags else None,
        FIELD_COUNT=flags["FIELD_COUNT"] if "FIELD_COUNT" in flags else None,
        data_format=flags["data_format"] if "data_format" in flags else None,
        PAIR_NUM=flags["PAIR_NUM"] if "PAIR_NUM" in flags else None,
        DNN_FIELD_NUM=flags["DNN_FIELD_NUM"] if "DNN_FIELD_NUM" in flags else None,
        n_user=flags["n_user"] if "n_user" in flags else None,
        n_item=flags["n_item"] if "n_item" in flags else None,
        n_user_attr=flags["n_user_attr"] if "n_user_attr" in flags else None,
        n_item_attr=flags["n_item_attr"] if "n_item_attr" in flags else None,
        iterator_type=flags["iterator_type"] if "iterator_type" in flags else None,
        SUMMARIES_DIR=flags["SUMMARIES_DIR"] if "SUMMARIES_DIR" in flags else None,
        MODEL_DIR=flags["MODEL_DIR"] if "MODEL_DIR" in flags else None,
        # dkn
        wordEmb_file=flags["wordEmb_file"] if "wordEmb_file" in flags else None,
        entityEmb_file=flags["entityEmb_file"] if "entityEmb_file" in flags else None,
        contextEmb_file=flags["contextEmb_file"] if "contextEmb_file" in flags else None,
        news_feature_file=flags["news_feature_file"] if "news_feature_file" in flags else None,
        user_history_file=flags["user_history_file"] if "user_history_file" in flags else None,
<<<<<<< HEAD
        use_entity=flags["use_entity"] if "use_entity" in flags else True,
        use_context=flags["use_context"] if "use_context" in flags else True,
=======
        use_entity=flags["use_entity"] if "use_entity" in flags else False,
        use_context=flags["use_context"] if "use_context" in flags else False,
>>>>>>> 1f8df87b
        doc_size=flags["doc_size"] if "doc_size" in flags else None,
        history_size=flags["history_size"] if "history_size" in flags else None,
        word_size=flags["word_size"] if "word_size" in flags else None,
        entity_size=flags["entity_size"] if "entity_size" in flags else None,
        entity_dim=flags["entity_dim"] if "entity_dim" in flags else None,
        entity_embedding_method=flags["entity_embedding_method"]
        if "entity_embedding_method" in flags
        else None,
        transform=flags["transform"] if "transform" in flags else None,
        train_ratio=flags["train_ratio"] if "train_ratio" in flags else None,
        # model
        dim=flags["dim"] if "dim" in flags else None,
        layer_sizes=flags["layer_sizes"] if "layer_sizes" in flags else None,
        cross_layer_sizes=flags["cross_layer_sizes"]
        if "cross_layer_sizes" in flags
        else None,
        cross_layers=flags["cross_layers"] if "cross_layers" in flags else None,
        activation=flags["activation"] if "activation" in flags else None,
        cross_activation=flags["cross_activation"]
        if "cross_activation" in flags
        else "identity",
        user_dropout=flags["user_dropout"] if "user_dropout" in flags else False,
        dropout=flags["dropout"] if "dropout" in flags else [0.0],
        attention_layer_sizes=flags["attention_layer_sizes"]
        if "attention_layer_sizes" in flags
        else None,
        attention_activation=flags["attention_activation"]
        if "attention_activation" in flags
        else None,
        attention_dropout=flags["attention_dropout"]
        if "attention_dropout" in flags
        else 0.0,
        model_type=flags["model_type"] if "model_type" in flags else None,
        method=flags["method"] if "method" in flags else None,
        load_saved_model=flags["load_saved_model"]
        if "load_saved_model" in flags
        else False,
        load_model_name=flags["load_model_name"]
        if "load_model_name" in flags
        else None,
        filter_sizes=flags["filter_sizes"] if "filter_sizes" in flags else None,
        num_filters=flags["num_filters"] if "num_filters" in flags else None,
        mu=flags["mu"] if "mu" in flags else None,
        fast_CIN_d=flags["fast_CIN_d"] if "fast_CIN_d" in flags else 0,
        use_Linear_part=flags["use_Linear_part"]
        if "use_Linear_part" in flags
        else False,
        use_FM_part=flags["use_FM_part"] if "use_FM_part" in flags else False,
        use_CIN_part=flags["use_CIN_part"] if "use_CIN_part" in flags else False,
        use_DNN_part=flags["use_DNN_part"] if "use_DNN_part" in flags else False,
        # train
        init_method=flags["init_method"] if "init_method" in flags else "tnormal",
        init_value=flags["init_value"] if "init_value" in flags else 0.01,
        embed_l2=flags["embed_l2"] if "embed_l2" in flags else 0.0000,
        embed_l1=flags["embed_l1"] if "embed_l1" in flags else 0.0000,
        layer_l2=flags["layer_l2"] if "layer_l2" in flags else 0.0000,
        layer_l1=flags["layer_l1"] if "layer_l1" in flags else 0.0000,
        cross_l2=flags["cross_l2"] if "cross_l2" in flags else 0.0000,
        cross_l1=flags["cross_l1"] if "cross_l1" in flags else 0.0000,
        reg_kg=flags["reg_kg"] if "reg_kg" in flags else 0.0000,
        learning_rate=flags["learning_rate"] if "learning_rate" in flags else 0.001,
        lr_rs=flags["lr_rs"] if "lr_rs" in flags else 1,
        lr_kg=flags["lr_kg"] if "lr_kg" in flags else 0.5,
        kg_training_interval=flags["kg_training_interval"]
        if "kg_training_interval" in flags
        else 5,
        max_grad_norm=flags["max_grad_norm"] if "max_grad_norm" in flags else 2,
        is_clip_norm=flags["is_clip_norm"] if "is_clip_norm" in flags else 0,
        dtype=flags["dtype"] if "dtype" in flags else 32,
        loss=flags["loss"] if "loss" in flags else None,
        optimizer=flags["optimizer"] if "optimizer" in flags else "adam",
        epochs=flags["epochs"] if "epochs" in flags else 10,
        batch_size=flags["batch_size"] if "batch_size" in flags else 1,
        enable_BN=flags["enable_BN"] if "enable_BN" in flags else False,
        # show info
        show_step=flags["show_step"] if "show_step" in flags else 1,
        save_model=flags["save_model"] if "save_model" in flags else True,
        save_epoch=flags["save_epoch"] if "save_epoch" in flags else 5,
        metrics=flags["metrics"] if "metrics" in flags else None,
        write_tfevents=flags["write_tfevents"] if "write_tfevents" in flags else False,
        # sequential
        item_embedding_dim=flags["item_embedding_dim"]
        if "item_embedding_dim" in flags
        else None,
        cate_embedding_dim=flags["cate_embedding_dim"]
        if "cate_embedding_dim" in flags
        else None,
        user_embedding_dim=flags["user_embedding_dim"]
        if "user_embedding_dim" in flags
        else None,
        train_num_ngs=flags["train_num_ngs"] if "train_num_ngs" in flags else 4,
        need_sample=flags["need_sample"] if "need_sample" in flags else True,
        embedding_dropout=flags["embedding_dropout"]
        if "embedding_dropout" in flags
        else 0.3,
        user_vocab=flags["user_vocab"] if "user_vocab" in flags else None,
        item_vocab=flags["item_vocab"] if "item_vocab" in flags else None,
        cate_vocab=flags["cate_vocab"] if "cate_vocab" in flags else None,
        pairwise_metrics=flags["pairwise_metrics"]
        if "pairwise_metrics" in flags
        else None,
        EARLY_STOP=flags["EARLY_STOP"] if "EARLY_STOP" in flags else 100,
        # gru4rec
        max_seq_length=flags["max_seq_length"] if "max_seq_length" in flags else None,
        hidden_size=flags["hidden_size"] if "hidden_size" in flags else None,
        # caser,
        L=flags["L"] if "L" in flags else None,
        T=flags["T"] if "T" in flags else None,
        n_v=flags["n_v"] if "n_v" in flags else None,
        n_h=flags["n_h"] if "n_h" in flags else None,
        min_seq_length=flags["min_seq_length"] if "min_seq_length" in flags else 1,
        # sli_rec
        attention_size=flags["attention_size"] if "attention_size" in flags else None,
        att_fcn_layer_sizes=flags["att_fcn_layer_sizes"]
        if "att_fcn_layer_sizes" in flags
        else None,
        # nextitnet
        dilations=flags["dilations"] if "dilations" in flags else None,
        kernel_size=flags["kernel_size"] if "kernel_size" in flags else None,
        # lightgcn
        embed_size=flags["embed_size"] if "embed_size" in flags else None,
        n_layers=flags["n_layers"] if "n_layers" in flags else None,
        decay=flags["decay"] if "decay" in flags else None,
        eval_epoch=flags["eval_epoch"] if "eval_epoch" in flags else None,
        top_k=flags["top_k"] if "top_k" in flags else None,
    )


def prepare_hparams(yaml_file=None, **kwargs):
    """Prepare the model hyperparameters and check that all have the correct value.

    Args:
        yaml_file (str): YAML file as configuration.

    Returns:
        obj: Hyperparameter object in TF (tf.contrib.training.HParams).
    """
    if yaml_file is not None:
        config = load_yaml(yaml_file)
        config = flat_config(config)
    else:
        config = {}

    if kwargs:
        for name, value in six.iteritems(kwargs):
            config[name] = value

    check_nn_config(config)
    return create_hparams(config)


def download_deeprec_resources(azure_container_url, data_path, remote_resource_name):
    """Download resources.

    Args:
        azure_container_url (str): URL of Azure container.
        data_path (str): Path to download the resources.
        remote_resource_name (str): Name of the resource.
    """
    os.makedirs(data_path, exist_ok=True)
    remote_path = azure_container_url + remote_resource_name
    maybe_download(remote_path, remote_resource_name, data_path)
    zip_ref = zipfile.ZipFile(os.path.join(data_path, remote_resource_name), "r")
    zip_ref.extractall(data_path)
    zip_ref.close()
    os.remove(os.path.join(data_path, remote_resource_name))


def mrr_score(y_true, y_score):
    """Computing mrr score metric.

    Args:
        y_true (numpy.ndarray): ground-truth labels.
        y_score (numpy.ndarray): predicted labels.
    
    Returns:
        numpy.ndarray: mrr scores.
    """
    order = np.argsort(y_score)[::-1]
    y_true = np.take(y_true, order)
    rr_score = y_true / (np.arange(len(y_true)) + 1)
    return np.sum(rr_score) / np.sum(y_true)


def ndcg_score(y_true, y_score, k=10):
    """Computing ndcg score metric at k.

    Args:
        y_true (numpy.ndarray): ground-truth labels.
        y_score (numpy.ndarray): predicted labels.

    Returns:
        numpy.ndarray: ndcg scores.
    """
    best = dcg_score(y_true, y_true, k)
    actual = dcg_score(y_true, y_score, k)
    return actual / best


def hit_score(y_true, y_score, k=10):
    """Computing hit score metric at k.

    Args:
        y_true (numpy.ndarray): ground-truth labels.
        y_score (numpy.ndarray): predicted labels.

    Returns:
        numpy.ndarray: hit score.
    """
    ground_truth = np.where(y_true == 1)[0]
    argsort = np.argsort(y_score)[::-1][:k]
    for idx in argsort:
        if idx in ground_truth:
            return 1
    return 0


def dcg_score(y_true, y_score, k=10):
    """Computing dcg score metric at k.

    Args:
        y_true (numpy.ndarray): ground-truth labels.
        y_score (numpy.ndarray): predicted labels.

    Returns:
        numpy.ndarray: dcg scores.
    """
    k = min(np.shape(y_true)[-1], k)
    order = np.argsort(y_score)[::-1]
    y_true = np.take(y_true, order[:k])
    gains = 2 ** y_true - 1
    discounts = np.log2(np.arange(len(y_true)) + 2)
    return np.sum(gains / discounts)


def cal_metric(labels, preds, metrics):
    """Calculate metrics,such as auc, logloss.
    
    FIXME: 
        refactor this with the reco metrics and make it explicit.
    """
    res = {}
    for metric in metrics:
        if metric == "auc":
            auc = roc_auc_score(np.asarray(labels), np.asarray(preds))
            res["auc"] = round(auc, 4)
        elif metric == "rmse":
            rmse = mean_squared_error(np.asarray(labels), np.asarray(preds))
            res["rmse"] = np.sqrt(round(rmse, 4))
        elif metric == "logloss":
            # avoid logloss nan
            preds = [max(min(p, 1.0 - 10e-12), 10e-12) for p in preds]
            logloss = log_loss(np.asarray(labels), np.asarray(preds))
            res["logloss"] = round(logloss, 4)
        elif metric == "acc":
            pred = np.asarray(preds)
            pred[pred >= 0.5] = 1
            pred[pred < 0.5] = 0
            acc = accuracy_score(np.asarray(labels), pred)
            res["acc"] = round(acc, 4)
        elif metric == "f1":
            pred = np.asarray(preds)
            pred[pred >= 0.5] = 1
            pred[pred < 0.5] = 0
            f1 = f1_score(np.asarray(labels), pred)
            res["f1"] = round(f1, 4)
        elif metric == "mean_mrr":
            mean_mrr = np.mean(
                [
                    mrr_score(each_labels, each_preds)
                    for each_labels, each_preds in zip(labels, preds)
                ]
            )
            res["mean_mrr"] = round(mean_mrr, 4)
        elif metric.startswith("ndcg"):  # format like:  ndcg@2;4;6;8
            ndcg_list = [1, 2]
            ks = metric.split("@")
            if len(ks) > 1:
                ndcg_list = [int(token) for token in ks[1].split(";")]
            for k in ndcg_list:
                ndcg_temp = np.mean(
                    [
                        ndcg_score(each_labels, each_preds, k)
                        for each_labels, each_preds in zip(labels, preds)
                    ]
                )
                res["ndcg@{0}".format(k)] = round(ndcg_temp, 4)
        elif metric.startswith("hit"):  # format like:  hit@2;4;6;8
            hit_list = [1, 2]
            ks = metric.split("@")
            if len(ks) > 1:
                hit_list = [int(token) for token in ks[1].split(";")]
            for k in hit_list:
                hit_temp = np.mean(
                    [
                        hit_score(each_labels, each_preds, k)
                        for each_labels, each_preds in zip(labels, preds)
                    ]
                )
                res["hit@{0}".format(k)] = round(hit_temp, 4)
        elif metric == "group_auc":
            group_auc = np.mean(
                [
                    roc_auc_score(each_labels, each_preds)
                    for each_labels, each_preds in zip(labels, preds)
                ]
            )
            res["group_auc"] = round(group_auc, 4)
        else:
            raise ValueError("not define this metric {0}".format(metric))
    return res


def load_dict(filename):
    """Load the vocabularies.

    Args:
        filename (str): Filename of user, item or category vocabulary.

    Returns:
        dict: A saved vocabulary.
    """
    with open(filename, "rb") as f:
        f_pkl = pkl.load(f)
        return f_pkl<|MERGE_RESOLUTION|>--- conflicted
+++ resolved
@@ -2,9 +2,8 @@
 # Licensed under the MIT License.
 
 
-import tensorflow as tf
+import os
 import six
-import os
 from sklearn.metrics import (
     roc_auc_score,
     log_loss,
@@ -15,9 +14,11 @@
 import numpy as np
 import yaml
 import zipfile
-from reco_utils.dataset.download_utils import maybe_download
 import json
 import pickle as pkl
+import tensorflow as tf
+
+from reco_utils.dataset.download_utils import maybe_download
 
 
 def flat_config(config):
@@ -332,16 +333,17 @@
         # dkn
         wordEmb_file=flags["wordEmb_file"] if "wordEmb_file" in flags else None,
         entityEmb_file=flags["entityEmb_file"] if "entityEmb_file" in flags else None,
-        contextEmb_file=flags["contextEmb_file"] if "contextEmb_file" in flags else None,
-        news_feature_file=flags["news_feature_file"] if "news_feature_file" in flags else None,
-        user_history_file=flags["user_history_file"] if "user_history_file" in flags else None,
-<<<<<<< HEAD
+        contextEmb_file=flags["contextEmb_file"]
+        if "contextEmb_file" in flags
+        else None,
+        news_feature_file=flags["news_feature_file"]
+        if "news_feature_file" in flags
+        else None,
+        user_history_file=flags["user_history_file"]
+        if "user_history_file" in flags
+        else None,
         use_entity=flags["use_entity"] if "use_entity" in flags else True,
         use_context=flags["use_context"] if "use_context" in flags else True,
-=======
-        use_entity=flags["use_entity"] if "use_entity" in flags else False,
-        use_context=flags["use_context"] if "use_context" in flags else False,
->>>>>>> 1f8df87b
         doc_size=flags["doc_size"] if "doc_size" in flags else None,
         history_size=flags["history_size"] if "history_size" in flags else None,
         word_size=flags["word_size"] if "word_size" in flags else None,
@@ -514,11 +516,11 @@
     """Computing mrr score metric.
 
     Args:
-        y_true (numpy.ndarray): ground-truth labels.
-        y_score (numpy.ndarray): predicted labels.
+        y_true (np.ndarray): ground-truth labels.
+        y_score (np.ndarray): predicted labels.
     
     Returns:
-        numpy.ndarray: mrr scores.
+        np.ndarray: mrr scores.
     """
     order = np.argsort(y_score)[::-1]
     y_true = np.take(y_true, order)
@@ -530,11 +532,11 @@
     """Computing ndcg score metric at k.
 
     Args:
-        y_true (numpy.ndarray): ground-truth labels.
-        y_score (numpy.ndarray): predicted labels.
-
-    Returns:
-        numpy.ndarray: ndcg scores.
+        y_true (np.ndarray): ground-truth labels.
+        y_score (np.ndarray): predicted labels.
+
+    Returns:
+        np.ndarray: ndcg scores.
     """
     best = dcg_score(y_true, y_true, k)
     actual = dcg_score(y_true, y_score, k)
@@ -545,11 +547,11 @@
     """Computing hit score metric at k.
 
     Args:
-        y_true (numpy.ndarray): ground-truth labels.
-        y_score (numpy.ndarray): predicted labels.
-
-    Returns:
-        numpy.ndarray: hit score.
+        y_true (np.ndarray): ground-truth labels.
+        y_score (np.ndarray): predicted labels.
+
+    Returns:
+        np.ndarray: hit score.
     """
     ground_truth = np.where(y_true == 1)[0]
     argsort = np.argsort(y_score)[::-1][:k]
@@ -563,11 +565,11 @@
     """Computing dcg score metric at k.
 
     Args:
-        y_true (numpy.ndarray): ground-truth labels.
-        y_score (numpy.ndarray): predicted labels.
-
-    Returns:
-        numpy.ndarray: dcg scores.
+        y_true (np.ndarray): ground-truth labels.
+        y_score (np.ndarray): predicted labels.
+
+    Returns:
+        np.ndarray: dcg scores.
     """
     k = min(np.shape(y_true)[-1], k)
     order = np.argsort(y_score)[::-1]
