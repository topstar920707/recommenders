--- conflicted
+++ resolved
@@ -24,10 +24,6 @@
 * Python CPU
 * Python GPU
 * PySpark
-<<<<<<< HEAD
-=======
-
->>>>>>> 22847f99
 Environments supported to run the notebooks on Azure Databricks:
 * PySpark
 
